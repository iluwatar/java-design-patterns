<?xml version="1.0" encoding="UTF-8"?>
<!--

<<<<<<< HEAD
    The MIT License
=======
    The MIT License (MIT)
>>>>>>> 72bb189d
    Copyright © 2014-2021 Ilkka Seppälä

    Permission is hereby granted, free of charge, to any person obtaining a copy
    of this software and associated documentation files (the "Software"), to deal
    in the Software without restriction, including without limitation the rights
    to use, copy, modify, merge, publish, distribute, sublicense, and/or sell
    copies of the Software, and to permit persons to whom the Software is
    furnished to do so, subject to the following conditions:

<<<<<<< HEAD
    The above copyright notice and this permission notice shall be included in
    all copies or substantial portions of the Software.
=======
    The above copyright notice and this permission notice shall be included in all
    copies or substantial portions of the Software.
>>>>>>> 72bb189d

    THE SOFTWARE IS PROVIDED "AS IS", WITHOUT WARRANTY OF ANY KIND, EXPRESS OR
    IMPLIED, INCLUDING BUT NOT LIMITED TO THE WARRANTIES OF MERCHANTABILITY,
    FITNESS FOR A PARTICULAR PURPOSE AND NONINFRINGEMENT. IN NO EVENT SHALL THE
    AUTHORS OR COPYRIGHT HOLDERS BE LIABLE FOR ANY CLAIM, DAMAGES OR OTHER
    LIABILITY, WHETHER IN AN ACTION OF CONTRACT, TORT OR OTHERWISE, ARISING FROM,
<<<<<<< HEAD
    OUT OF OR IN CONNECTION WITH THE SOFTWARE OR THE USE OR OTHER DEALINGS IN
    THE SOFTWARE.

-->
<project xmlns="http://maven.apache.org/POM/4.0.0"
	xmlns:xsi="http://www.w3.org/2001/XMLSchema-instance"
	xsi:schemaLocation="http://maven.apache.org/POM/4.0.0 http://maven.apache.org/xsd/maven-4.0.0.xsd">
	<modelVersion>4.0.0</modelVersion>
	<parent>
		<artifactId>java-design-patterns</artifactId>
		<groupId>com.iluwatar</groupId>
		<version>1.25.0-SNAPSHOT</version>
	</parent>
	<groupId>com.iluwatar</groupId>
	<artifactId>model-view-viewmodel</artifactId>
	<version>1.25.0-SNAPSHOT</version>
	<properties>
		<zk.version>9.0.0</zk.version>
		<guava.version>19.0</guava.version>
		<jetty-maven-plugin.version>9.4.28.v20200408</jetty-maven-plugin.version>
		<maven-war-plugin.version>2.1.1</maven-war-plugin.version>
		<maven-assembly-plugin.version>2.2</maven-assembly-plugin.version>
		<maven.build.timestamp.format>yyyy-MM-dd</maven.build.timestamp.format>
		<packname>-${project.version}-FL-${maven.build.timestamp}</packname>
	</properties>
	<packaging>war</packaging>
	<name>model-view-viewmodel</name>
	<description>model-view-viewmodel</description>
	<licenses>
		<license>
			<name>GNU LESSER GENERAL PUBLIC LICENSE, Version 3</name>
			<url>https://www.gnu.org/licenses/lgpl.html</url>
			<distribution>repo</distribution>
		</license>
	</licenses>
	<repositories>
		<repository>
			<id>ZK CE</id>
			<name>ZK CE Repository</name>
			<url>https://mavensync.zkoss.org/maven2</url>
		</repository>
		<repository>
			<id>ZK EVAL</id>
			<name>ZK Evaluation Repository</name>
			<url>https://mavensync.zkoss.org/eval</url>
		</repository>
	</repositories>
	<pluginRepositories>
		<pluginRepository>
			<id>zkmaven</id>
			<name>ZK Maven Plugin Repository</name>
			<url>https://mavensync.zkoss.org/maven2/</url>
		</pluginRepository>
	</pluginRepositories>
	<dependencies>
		<dependency>
			<groupId>org.zkoss.zk</groupId>
			<artifactId>zkbind</artifactId>
			<version>${zk.version}</version>
		</dependency>
		<dependency>
			<groupId>org.junit.jupiter</groupId>
			<artifactId>junit-jupiter-engine</artifactId>
			<scope>test</scope>
		</dependency>
		<dependency>
			<groupId>com.google.guava</groupId>
			<artifactId>guava-testlib</artifactId>
			<version>${guava.version}</version>
			<scope>test</scope>
		</dependency>
	</dependencies>
	<build>
		<finalName>${project.artifactId}</finalName>
		<plugins>
			<!-- Run with Jetty -->
			<plugin>
				<groupId>org.eclipse.jetty</groupId>
				<artifactId>jetty-maven-plugin</artifactId>
				<version>${jetty-maven-plugin.version}</version>
				<configuration>
					<webApp>
						<contextPath>/${project.artifactId}</contextPath>
						<allowDuplicateFragmentNames>true</allowDuplicateFragmentNames>
					</webApp>
					<scanIntervalSeconds>5</scanIntervalSeconds>
				</configuration>
			</plugin>
			<!-- Build war -->
			<plugin>
				<artifactId>maven-war-plugin</artifactId>
				<groupId>org.apache.maven.plugins</groupId>
				<version>${maven-war-plugin.version}</version>
			</plugin>
			<!-- Pack zips -->
			<plugin>
				<artifactId>maven-assembly-plugin</artifactId>
				<version>${maven-assembly-plugin.version}</version>
				<executions>
					<execution>
						<id>webapp</id>
						<phase>package</phase>
						<goals>
							<goal>single</goal>
						</goals>
						<configuration>
							<finalName>model-view-viewmodel${packname}</finalName>
							<appendAssemblyId>false</appendAssemblyId>
							<descriptors>
								<descriptor>src/main/assembly/webapp.xml</descriptor>
							</descriptors>
						</configuration>
					</execution>
				</executions>
			</plugin>
		</plugins>
	</build>
=======

    OUT OF OR IN CONNECTION WITH THE SOFTWARE OR THE USE OR OTHER DEALINGS IN THE
    SOFTWARE.

    Module Model-view-viewmodel is using ZK framework
    ZK framework is licensed under LGPL and the license can be found at lgpl-3.0.txt

-->
<project xmlns="http://maven.apache.org/POM/4.0.0" xmlns:xsi="http://www.w3.org/2001/XMLSchema-instance" xsi:schemaLocation="http://maven.apache.org/POM/4.0.0 http://maven.apache.org/xsd/maven-4.0.0.xsd">
  <modelVersion>4.0.0</modelVersion>
  <parent>
    <artifactId>java-design-patterns</artifactId>
    <groupId>com.iluwatar</groupId>
    <version>1.25.0-SNAPSHOT</version>
  </parent>
  <groupId>com.iluwatar</groupId>
  <artifactId>model-view-viewmodel</artifactId>
  <version>1.25.0-SNAPSHOT</version>
  <properties>
    <zk.version>9.0.0</zk.version>
    <guava.version>19.0</guava.version>
    <jetty-maven-plugin.version>9.4.28.v20200408</jetty-maven-plugin.version>
    <maven-war-plugin.version>2.1.1</maven-war-plugin.version>
    <maven-assembly-plugin.version>2.2</maven-assembly-plugin.version>
    <maven.build.timestamp.format>yyyy-MM-dd</maven.build.timestamp.format>
    <packname>-${project.version}-FL-${maven.build.timestamp}</packname>
  </properties>
  <packaging>war</packaging>
  <name>model-view-viewmodel</name>
  <description>model-view-viewmodel</description>
  <licenses>
    <license>
      <name>GNU LESSER GENERAL PUBLIC LICENSE, Version 3</name>
      <url>https://www.gnu.org/licenses/lgpl.html</url>
      <distribution>repo</distribution>
    </license>
  </licenses>
  <repositories>
    <repository>
      <id>ZK CE</id>
      <name>ZK CE Repository</name>
      <url>https://mavensync.zkoss.org/maven2</url>
    </repository>
    <repository>
      <id>ZK EVAL</id>
      <name>ZK Evaluation Repository</name>
      <url>https://mavensync.zkoss.org/eval</url>
    </repository>
  </repositories>
  <pluginRepositories>
    <pluginRepository>
      <id>zkmaven</id>
      <name>ZK Maven Plugin Repository</name>
      <url>https://mavensync.zkoss.org/maven2/</url>
    </pluginRepository>
  </pluginRepositories>
  <dependencies>
    <dependency>
      <groupId>org.zkoss.zk</groupId>
      <artifactId>zkbind</artifactId>
      <version>${zk.version}</version>
    </dependency>
    <dependency>
      <groupId>org.junit.jupiter</groupId>
      <artifactId>junit-jupiter-engine</artifactId>
      <scope>test</scope>
    </dependency>
    <dependency>
      <groupId>com.google.guava</groupId>
      <artifactId>guava-testlib</artifactId>
      <version>${guava.version}</version>
      <scope>test</scope>
    </dependency>
  </dependencies>
  <build>
    <finalName>${project.artifactId}</finalName>
    <plugins>
      <!-- Run with Jetty -->
      <plugin>
        <groupId>org.eclipse.jetty</groupId>
        <artifactId>jetty-maven-plugin</artifactId>
        <version>${jetty-maven-plugin.version}</version>
        <configuration>
          <webApp>
            <contextPath>/${project.artifactId}</contextPath>
            <allowDuplicateFragmentNames>true</allowDuplicateFragmentNames>
          </webApp>
          <scanIntervalSeconds>5</scanIntervalSeconds>
        </configuration>
      </plugin>
      <!-- Build war -->
      <plugin>
        <artifactId>maven-war-plugin</artifactId>
        <groupId>org.apache.maven.plugins</groupId>
        <version>${maven-war-plugin.version}</version>
      </plugin>
      <!-- Pack zips -->
      <plugin>
        <artifactId>maven-assembly-plugin</artifactId>
        <version>${maven-assembly-plugin.version}</version>
        <executions>
          <execution>
            <id>webapp</id>
            <phase>package</phase>
            <goals>
              <goal>single</goal>
            </goals>
            <configuration>
              <finalName>model-view-viewmodel${packname}</finalName>
              <appendAssemblyId>false</appendAssemblyId>
              <descriptors>
                <descriptor>src/main/assembly/webapp.xml</descriptor>
              </descriptors>
            </configuration>
          </execution>
        </executions>
      </plugin>
    </plugins>
  </build>
>>>>>>> 72bb189d
</project><|MERGE_RESOLUTION|>--- conflicted
+++ resolved
@@ -1,11 +1,8 @@
 <?xml version="1.0" encoding="UTF-8"?>
 <!--
 
-<<<<<<< HEAD
-    The MIT License
-=======
     The MIT License (MIT)
->>>>>>> 72bb189d
+
     Copyright © 2014-2021 Ilkka Seppälä
 
     Permission is hereby granted, free of charge, to any person obtaining a copy
@@ -15,138 +12,15 @@
     copies of the Software, and to permit persons to whom the Software is
     furnished to do so, subject to the following conditions:
 
-<<<<<<< HEAD
-    The above copyright notice and this permission notice shall be included in
-    all copies or substantial portions of the Software.
-=======
+
     The above copyright notice and this permission notice shall be included in all
     copies or substantial portions of the Software.
->>>>>>> 72bb189d
 
     THE SOFTWARE IS PROVIDED "AS IS", WITHOUT WARRANTY OF ANY KIND, EXPRESS OR
     IMPLIED, INCLUDING BUT NOT LIMITED TO THE WARRANTIES OF MERCHANTABILITY,
     FITNESS FOR A PARTICULAR PURPOSE AND NONINFRINGEMENT. IN NO EVENT SHALL THE
     AUTHORS OR COPYRIGHT HOLDERS BE LIABLE FOR ANY CLAIM, DAMAGES OR OTHER
     LIABILITY, WHETHER IN AN ACTION OF CONTRACT, TORT OR OTHERWISE, ARISING FROM,
-<<<<<<< HEAD
-    OUT OF OR IN CONNECTION WITH THE SOFTWARE OR THE USE OR OTHER DEALINGS IN
-    THE SOFTWARE.
-
--->
-<project xmlns="http://maven.apache.org/POM/4.0.0"
-	xmlns:xsi="http://www.w3.org/2001/XMLSchema-instance"
-	xsi:schemaLocation="http://maven.apache.org/POM/4.0.0 http://maven.apache.org/xsd/maven-4.0.0.xsd">
-	<modelVersion>4.0.0</modelVersion>
-	<parent>
-		<artifactId>java-design-patterns</artifactId>
-		<groupId>com.iluwatar</groupId>
-		<version>1.25.0-SNAPSHOT</version>
-	</parent>
-	<groupId>com.iluwatar</groupId>
-	<artifactId>model-view-viewmodel</artifactId>
-	<version>1.25.0-SNAPSHOT</version>
-	<properties>
-		<zk.version>9.0.0</zk.version>
-		<guava.version>19.0</guava.version>
-		<jetty-maven-plugin.version>9.4.28.v20200408</jetty-maven-plugin.version>
-		<maven-war-plugin.version>2.1.1</maven-war-plugin.version>
-		<maven-assembly-plugin.version>2.2</maven-assembly-plugin.version>
-		<maven.build.timestamp.format>yyyy-MM-dd</maven.build.timestamp.format>
-		<packname>-${project.version}-FL-${maven.build.timestamp}</packname>
-	</properties>
-	<packaging>war</packaging>
-	<name>model-view-viewmodel</name>
-	<description>model-view-viewmodel</description>
-	<licenses>
-		<license>
-			<name>GNU LESSER GENERAL PUBLIC LICENSE, Version 3</name>
-			<url>https://www.gnu.org/licenses/lgpl.html</url>
-			<distribution>repo</distribution>
-		</license>
-	</licenses>
-	<repositories>
-		<repository>
-			<id>ZK CE</id>
-			<name>ZK CE Repository</name>
-			<url>https://mavensync.zkoss.org/maven2</url>
-		</repository>
-		<repository>
-			<id>ZK EVAL</id>
-			<name>ZK Evaluation Repository</name>
-			<url>https://mavensync.zkoss.org/eval</url>
-		</repository>
-	</repositories>
-	<pluginRepositories>
-		<pluginRepository>
-			<id>zkmaven</id>
-			<name>ZK Maven Plugin Repository</name>
-			<url>https://mavensync.zkoss.org/maven2/</url>
-		</pluginRepository>
-	</pluginRepositories>
-	<dependencies>
-		<dependency>
-			<groupId>org.zkoss.zk</groupId>
-			<artifactId>zkbind</artifactId>
-			<version>${zk.version}</version>
-		</dependency>
-		<dependency>
-			<groupId>org.junit.jupiter</groupId>
-			<artifactId>junit-jupiter-engine</artifactId>
-			<scope>test</scope>
-		</dependency>
-		<dependency>
-			<groupId>com.google.guava</groupId>
-			<artifactId>guava-testlib</artifactId>
-			<version>${guava.version}</version>
-			<scope>test</scope>
-		</dependency>
-	</dependencies>
-	<build>
-		<finalName>${project.artifactId}</finalName>
-		<plugins>
-			<!-- Run with Jetty -->
-			<plugin>
-				<groupId>org.eclipse.jetty</groupId>
-				<artifactId>jetty-maven-plugin</artifactId>
-				<version>${jetty-maven-plugin.version}</version>
-				<configuration>
-					<webApp>
-						<contextPath>/${project.artifactId}</contextPath>
-						<allowDuplicateFragmentNames>true</allowDuplicateFragmentNames>
-					</webApp>
-					<scanIntervalSeconds>5</scanIntervalSeconds>
-				</configuration>
-			</plugin>
-			<!-- Build war -->
-			<plugin>
-				<artifactId>maven-war-plugin</artifactId>
-				<groupId>org.apache.maven.plugins</groupId>
-				<version>${maven-war-plugin.version}</version>
-			</plugin>
-			<!-- Pack zips -->
-			<plugin>
-				<artifactId>maven-assembly-plugin</artifactId>
-				<version>${maven-assembly-plugin.version}</version>
-				<executions>
-					<execution>
-						<id>webapp</id>
-						<phase>package</phase>
-						<goals>
-							<goal>single</goal>
-						</goals>
-						<configuration>
-							<finalName>model-view-viewmodel${packname}</finalName>
-							<appendAssemblyId>false</appendAssemblyId>
-							<descriptors>
-								<descriptor>src/main/assembly/webapp.xml</descriptor>
-							</descriptors>
-						</configuration>
-					</execution>
-				</executions>
-			</plugin>
-		</plugins>
-	</build>
-=======
 
     OUT OF OR IN CONNECTION WITH THE SOFTWARE OR THE USE OR OTHER DEALINGS IN THE
     SOFTWARE.
@@ -266,5 +140,4 @@
       </plugin>
     </plugins>
   </build>
->>>>>>> 72bb189d
 </project>