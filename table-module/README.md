---
title: Table Module
<<<<<<< HEAD
category: Structural
=======
folder: table-module
permalink: /patterns/table-module/
categories: Structural
language: en
>>>>>>> 00a40e67
tags:
 - Data access
---

## Intent
Table Module organizes domain logic with one class per table in the database, and a single instance of a class contains the various procedures that will act on the data.

## Explanation

Real world example

> When dealing with a user system, we need some operations on the user table. We can use the table module pattern in this scenario. We can create a class named UserTableModule and initialize a instance of that class to handle the business logic for all rows in the user table.

In plain words

> A single instance that handles the business logic for all rows in a database table or view.

Programmatic Example

In the example of the user system, we need to deal with the domain logic of user login and user registration. We can use the table module pattern and create an instance of the class `UserTableModule` to handle the business logic for all rows in the user table.

Here is the basic `User` entity.

```java
@Setter
@Getter
@ToString
@EqualsAndHashCode
@AllArgsConstructor
public class User {
  private int id;
  private String username;
  private String password;
}
```

Here is the `UserTableModule` class.

```java
public class UserTableModule {
  private final DataSource dataSource;
  private Connection connection = null;
  private ResultSet resultSet = null;
  private PreparedStatement preparedStatement = null;

  public UserTableModule(final DataSource userDataSource) {
    this.dataSource = userDataSource;
  }
  
  /**
   * Login using username and password.
   *
   * @param username the username of a user
   * @param password the password of a user
   * @return the execution result of the method
   * @throws SQLException if any error
   */
  public int login(final String username, final String password) throws SQLException {
  		// Method implementation.

  }

  /**
   * Register a new user.
   *
   * @param user a user instance
   * @return the execution result of the method
   * @throws SQLException if any error
   */
  public int registerUser(final User user) throws SQLException {
  		// Method implementation.
  }
}
```

In the class `App`, we use an instance of the `UserTableModule` to handle user login and registration.

```java
// Create data source and create the user table.
final var dataSource = createDataSource();
createSchema(dataSource);
userTableModule = new UserTableModule(dataSource);

//Initialize two users.
var user1 = new User(1, "123456", "123456");
var user2 = new User(2, "test", "password");

//Login and register using the instance of userTableModule.
userTableModule.registerUser(user1);
userTableModule.login(user1.getUsername(), user1.getPassword());
userTableModule.login(user2.getUsername(), user2.getPassword());
userTableModule.registerUser(user2);
userTableModule.login(user2.getUsername(), user2.getPassword());

deleteSchema(dataSource);
```

The program output:

```java
12:22:13.095 [main] INFO com.iluwatar.tablemodule.UserTableModule - Register successfully!
12:22:13.117 [main] INFO com.iluwatar.tablemodule.UserTableModule - Login successfully!
12:22:13.128 [main] INFO com.iluwatar.tablemodule.UserTableModule - Fail to login!
12:22:13.136 [main] INFO com.iluwatar.tablemodule.UserTableModule - Register successfully!
12:22:13.144 [main] INFO com.iluwatar.tablemodule.UserTableModule - Login successfully!
```

## Class diagram

![](./etc/table-module.urm.png "table module")

## Applicability

Use the Table Module Pattern when

- Domain logic is simple and data is in tabular form.
- The application only uses a few shared common table-oriented data structures.

## Related patterns

- [Transaction Script](https://java-design-patterns.com/patterns/transaction-script/)

- [Domain Model](https://java-design-patterns.com/patterns/domain-model/)

## Credits

* [Table Module Pattern](http://wiki3.cosc.canterbury.ac.nz/index.php/Table_module_pattern)
* [Patterns of Enterprise Application Architecture](https://www.amazon.com/gp/product/0321127420/ref=as_li_qf_asin_il_tl?ie=UTF8&tag=javadesignpat-20&creative=9325&linkCode=as2&creativeASIN=0321127420&linkId=18acc13ba60d66690009505577c45c04)
* [Architecture patterns: domain model and friends](https://inviqa.com/blog/architecture-patterns-domain-model-and-friends)<|MERGE_RESOLUTION|>--- conflicted
+++ resolved
@@ -1,13 +1,7 @@
 ---
 title: Table Module
-<<<<<<< HEAD
 category: Structural
-=======
-folder: table-module
-permalink: /patterns/table-module/
-categories: Structural
 language: en
->>>>>>> 00a40e67
 tags:
  - Data access
 ---
