---
title: Filterer
<<<<<<< HEAD
description: Design pattern that helps container-like objects to return filtered version of themselves.# short meta description that shows in Google search results
language: en
category: Functional
=======
folder: filterer
permalink: /patterns/filterer/
language: en
categories: Functional
>>>>>>> 00a40e67
tags:
 - Extensibility
---

## Name / classification

Filterer

## Intent

The intent of this design pattern is to introduce a functional interface that will add a 
functionality for container-like objects to easily return filtered versions of themselves.

## Explanation

Real world example

> We are designing a threat (malware) detection software which can analyze target systems for 
> threats that are present in it. In the design we have to take into consideration that new 
> Threat types can be added later. Additionally, there is a requirement that the threat detection 
> system can filter the detected threats based on different criteria (the target system acts as 
> container-like object for threats).

In plain words

> Filterer pattern is a design pattern that helps container-like objects return filtered versions 
> of themselves. 

**Programmatic Example**

To model the threat detection example presented above we introduce `Threat` and `ThreatAwareSystem` 
interfaces.

```java
public interface Threat {
  String name();
  int id();
  ThreatType type();
}

public interface ThreatAwareSystem {
  String systemId();
  List<? extends Threat> threats();
  Filterer<? extends ThreatAwareSystem, ? extends Threat> filtered();

}
```

Notice the `filtered` method that returns instance of `Filterer` interface which is defined as:

```java
@FunctionalInterface
public interface Filterer<G, E> {
  G by(Predicate<? super E> predicate);
}
```

It is used to fulfill the requirement for system to be able to filter itself based on threat 
properties. The container-like object (`ThreatAwareSystem` in our case) needs to have a method that 
returns an instance of `Filterer`. This helper interface gives ability to covariantly specify a 
lower bound of contravariant `Predicate` in the subinterfaces of interfaces representing the 
container-like objects.

In our example we will be able to pass a predicate that takes `? extends Threat` object and 
return `?  extends ThreatAwareSystem` from `Filtered::by` method. A simple implementation 
of `ThreatAwareSystem`:

```java
public class SimpleThreatAwareSystem implements ThreatAwareSystem {

  private final String systemId;
  private final ImmutableList<Threat> issues;

  public SimpleThreatAwareSystem(final String systemId, final List<Threat> issues) {
    this.systemId = systemId;
    this.issues = ImmutableList.copyOf(issues);
  }
  
  @Override
  public String systemId() {
    return systemId;
  }
  
  @Override
  public List<? extends Threat> threats() {
    return new ArrayList<>(issues);
  }

  @Override
  public Filterer<? extends ThreatAwareSystem, ? extends Threat> filtered() {
    return this::filteredGroup;
  }

  private ThreatAwareSystem filteredGroup(Predicate<? super Threat> predicate) {
    return new SimpleThreatAwareSystem(this.systemId, filteredItems(predicate));
  }

  private List<Threat> filteredItems(Predicate<? super Threat> predicate) {
    return this.issues.stream()
            .filter(predicate)
            .collect(Collectors.toList());
  }
}
```

The `filtered` method is overridden to filter the threats list by given predicate.

Now if we introduce a new subtype of `Threat` interface that adds probability with which given 
threat can appear:

```java
public interface ProbableThreat extends Threat {
  double probability();
}
```

We can also introduce a new interface that represents a system that is aware of threats with their 
probabilities:

````java
public interface ProbabilisticThreatAwareSystem extends ThreatAwareSystem {
  @Override
  List<? extends ProbableThreat> threats();

  @Override
  Filterer<? extends ProbabilisticThreatAwareSystem, ? extends ProbableThreat> filtered();
}
````

Notice how we override the `filtered` method in `ProbabilisticThreatAwareSystem` and specify 
different return covariant type by specifying different generic types. Our interfaces are clean and 
not cluttered by default implementations. We we will be able to filter 
`ProbabilisticThreatAwareSystem` by `ProbableThreat` properties:

```java
public class SimpleProbabilisticThreatAwareSystem implements ProbabilisticThreatAwareSystem {

  private final String systemId;
  private final ImmutableList<ProbableThreat> threats;

  public SimpleProbabilisticThreatAwareSystem(final String systemId, final List<ProbableThreat> threats) {
    this.systemId = systemId;
    this.threats = ImmutableList.copyOf(threats);
  }

  @Override
  public String systemId() {
    return systemId;
  }

  @Override
  public List<? extends ProbableThreat> threats() {
    return threats;
  }

  @Override
  public Filterer<? extends ProbabilisticThreatAwareSystem, ? extends ProbableThreat> filtered() {
    return this::filteredGroup;
  }

  private ProbabilisticThreatAwareSystem filteredGroup(final Predicate<? super ProbableThreat> predicate) {
    return new SimpleProbabilisticThreatAwareSystem(this.systemId, filteredItems(predicate));
  }

  private List<ProbableThreat> filteredItems(final Predicate<? super ProbableThreat> predicate) {
    return this.threats.stream()
            .filter(predicate)
            .collect(Collectors.toList());
  }
}
```

Now if we want filter `ThreatAwareSystem` by threat type we can do:

```java
Threat rootkit = new SimpleThreat(ThreatType.ROOTKIT, 1, "Simple-Rootkit");
Threat trojan = new SimpleThreat(ThreatType.TROJAN, 2, "Simple-Trojan");
List<Threat> threats = List.of(rootkit, trojan);

ThreatAwareSystem threatAwareSystem = new SimpleThreatAwareSystem("System-1", threats);

ThreatAwareSystem rootkitThreatAwareSystem = threatAwareSystem.filtered()
           .by(threat -> threat.type() == ThreatType.ROOTKIT);
```

Or if we want to filter `ProbabilisticThreatAwareSystem`:

```java
ProbableThreat malwareTroyan = new SimpleProbableThreat("Troyan-ArcBomb", 1, ThreatType.TROJAN, 0.99);
ProbableThreat rootkit = new SimpleProbableThreat("Rootkit-System", 2, ThreatType.ROOTKIT, 0.8);
List<ProbableThreat> probableThreats = List.of(malwareTroyan, rootkit);

ProbabilisticThreatAwareSystem simpleProbabilisticThreatAwareSystem =new SimpleProbabilisticThreatAwareSystem("System-1", probableThreats);

ProbabilisticThreatAwareSystem filtered = simpleProbabilisticThreatAwareSystem.filtered()
           .by(probableThreat -> Double.compare(probableThreat.probability(), 0.99) == 0);
```

## Class diagram

![Filterer](./etc/filterer.png "Filterer")

## Applicability

Pattern can be used when working with container-like objects that use subtyping, instead of 
parametrizing (generics) for extensible class structure. It enables you to easily extend filtering 
ability of container-like objects as business requirements change.

## Tutorials

* [Article about Filterer pattern posted on it's author's blog](https://blog.tlinkowski.pl/2018/filterer-pattern/)
* [Application of Filterer pattern in domain of text analysis](https://www.javacodegeeks.com/2019/02/filterer-pattern-10-steps.html)

## Known uses

One of the uses is present on the blog presented in 
[this](https://www.javacodegeeks.com/2019/02/filterer-pattern-10-steps.html) link. It presents how 
to use `Filterer` pattern to create text issue analyzer with support for test cases used for unit 
testing.

## Consequences

Pros:
 * You can easily introduce new subtypes for container-like objects and subtypes for objects that are contained within them and still be able to filter easily be new properties of those new subtypes.

Cons:
 * Covariant return types mixed with generics can be sometimes tricky

## Credits

* Author of the pattern : [Tomasz Linkowski](https://tlinkowski.pl/)<|MERGE_RESOLUTION|>--- conflicted
+++ resolved
@@ -1,15 +1,7 @@
 ---
 title: Filterer
-<<<<<<< HEAD
-description: Design pattern that helps container-like objects to return filtered version of themselves.# short meta description that shows in Google search results
 language: en
 category: Functional
-=======
-folder: filterer
-permalink: /patterns/filterer/
-language: en
-categories: Functional
->>>>>>> 00a40e67
 tags:
  - Extensibility
 ---
