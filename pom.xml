<?xml version="1.0" encoding="UTF-8"?>
<!--

    The MIT License
    Copyright © 2014-2021 Ilkka Seppälä

    Permission is hereby granted, free of charge, to any person obtaining a copy
    of this software and associated documentation files (the "Software"), to deal
    in the Software without restriction, including without limitation the rights
    to use, copy, modify, merge, publish, distribute, sublicense, and/or sell
    copies of the Software, and to permit persons to whom the Software is
    furnished to do so, subject to the following conditions:

    The above copyright notice and this permission notice shall be included in
    all copies or substantial portions of the Software.

    THE SOFTWARE IS PROVIDED "AS IS", WITHOUT WARRANTY OF ANY KIND, EXPRESS OR
    IMPLIED, INCLUDING BUT NOT LIMITED TO THE WARRANTIES OF MERCHANTABILITY,
    FITNESS FOR A PARTICULAR PURPOSE AND NONINFRINGEMENT. IN NO EVENT SHALL THE
    AUTHORS OR COPYRIGHT HOLDERS BE LIABLE FOR ANY CLAIM, DAMAGES OR OTHER
    LIABILITY, WHETHER IN AN ACTION OF CONTRACT, TORT OR OTHERWISE, ARISING FROM,
    OUT OF OR IN CONNECTION WITH THE SOFTWARE OR THE USE OR OTHER DEALINGS IN
    THE SOFTWARE.

-->
<project xmlns="http://maven.apache.org/POM/4.0.0"
         xmlns:xsi="http://www.w3.org/2001/XMLSchema-instance"
         xsi:schemaLocation="http://maven.apache.org/POM/4.0.0 http://maven.apache.org/xsd/maven-4.0.0.xsd">
    <modelVersion>4.0.0</modelVersion>

    <groupId>com.iluwatar</groupId>
    <artifactId>java-design-patterns</artifactId>
    <version>1.24.0-SNAPSHOT</version>
    <packaging>pom</packaging>

    <inceptionYear>2014-2021</inceptionYear>

    <properties>
        <project.build.sourceEncoding>UTF-8</project.build.sourceEncoding>
        <sonar-maven-plugin.version>3.8.0.2131</sonar-maven-plugin.version>
        <hibernate.version>5.2.18.Final</hibernate.version>
        <spring.version>5.0.13.RELEASE</spring.version>
        <spring-boot.version>2.0.9.RELEASE</spring-boot.version>
        <spring-data.version>2.0.14.RELEASE</spring-data.version>
        <h2.version>1.4.190</h2.version>
        <junit.version>4.12</junit.version>
        <junit-jupiter.version>5.7.1</junit-jupiter.version>
        <junit-vintage.version>${junit-jupiter.version}</junit-vintage.version>
        <compiler.version>3.8.1</compiler.version>
        <jacoco.version>0.8.6</jacoco.version>
        <commons-dbcp.version>1.4</commons-dbcp.version>
        <camel.version>2.24.0</camel.version>
        <guava.version>19.0</guava.version>
        <mockito.version>3.5.6</mockito.version>
        <htmlunit.version>2.22</htmlunit.version>
        <guice.version>4.0</guice.version>
        <mongo-java-driver.version>3.12.1</mongo-java-driver.version>
        <slf4j.version>1.7.30</slf4j.version>
        <logback.version>1.2.3</logback.version>
        <aws-lambda-core.version>1.1.0</aws-lambda-core.version>
        <aws-java-sdk-dynamodb.version>1.11.289</aws-java-sdk-dynamodb.version>
        <aws-lambda-java-events.version>2.0.1</aws-lambda-java-events.version>
        <jackson.version>2.10.2</jackson.version>
        <jaxb-api.version>2.3.1</jaxb-api.version>
        <jaxb-impl.version>2.3.2</jaxb-impl.version>
        <annotation-api.version>1.3.2</annotation-api.version>
        <system-lambda.version>1.1.0</system-lambda.version>
        <urm.version>2.0.0</urm.version>
        <mockito-junit-jupiter.version>3.5.0</mockito-junit-jupiter.version>
        <lombok.version>1.18.14</lombok.version>
        <byte-buddy.version>1.10.21</byte-buddy.version>
        <javassist.version>3.27.0-GA</javassist.version>
        <maven-surefire-plugin.version>3.0.0-M5</maven-surefire-plugin.version>
        <maven-checkstyle-plugin.version>3.1.0</maven-checkstyle-plugin.version>
        <directory-maven-plugin.version>0.3.1</directory-maven-plugin.version>
        <license-maven-plugin.version>3.0</license-maven-plugin.version>
        <urm-maven-plugin.version>1.4.8</urm-maven-plugin.version>

        <!-- SonarCloud -->
        <sonar.host.url>https://sonarcloud.io</sonar.host.url>
        <sonar.organization>iluwatar</sonar.organization>
        <sonar.projectKey>iluwatar_java-design-patterns</sonar.projectKey>
        <sonar.moduleKey>${project.artifactId}</sonar.moduleKey>
        <sonar.projectName>Java Design Patterns</sonar.projectName>
    </properties>

    <modules>
        <module>abstract-factory</module>
        <module>tls</module>
        <module>builder</module>
        <module>factory-method</module>
        <module>prototype</module>
        <module>singleton</module>
        <module>adapter</module>
        <module>bridge</module>
        <module>composite</module>
        <module>dao</module>
        <module>data-mapper</module>
        <module>decorator</module>
        <module>facade</module>
        <module>flyweight</module>
        <module>proxy</module>
        <module>chain</module>
        <module>command</module>
        <module>interpreter</module>
        <module>iterator</module>
        <module>mediator</module>
        <module>memento</module>
        <module>model-view-presenter</module>
        <module>observer</module>
        <module>state</module>
        <module>strategy</module>
        <module>template-method</module>
        <module>version-number</module>
        <module>visitor</module>
        <module>double-checked-locking</module>
        <module>servant</module>
        <module>service-locator</module>
        <module>null-object</module>
        <module>event-aggregator</module>
        <module>callback</module>
        <module>execute-around</module>
        <module>property</module>
        <module>intercepting-filter</module>
        <module>producer-consumer</module>
        <module>pipeline</module>
        <module>poison-pill</module>
        <module>reader-writer-lock</module>
        <module>lazy-loading</module>
        <module>service-layer</module>
        <module>specification</module>
        <module>tolerant-reader</module>
        <module>model-view-controller</module>
        <module>flux</module>
        <module>double-dispatch</module>
        <module>multiton</module>
        <module>resource-acquisition-is-initialization</module>
        <module>thread-pool</module>
        <module>twin</module>
        <module>private-class-data</module>
        <module>object-pool</module>
        <module>dependency-injection</module>
        <module>naked-objects</module>
        <module>front-controller</module>
        <module>repository</module>
        <module>async-method-invocation</module>
        <module>monostate</module>
        <module>step-builder</module>
        <module>business-delegate</module>
        <module>half-sync-half-async</module>
        <module>layers</module>
        <module>eip-message-channel</module>
        <module>fluentinterface</module>
        <module>reactor</module>
        <module>caching</module>
        <module>eip-publish-subscribe</module>
        <module>delegation</module>
        <module>event-driven-architecture</module>
        <module>api-gateway</module>
        <module>factory-kit</module>
        <module>feature-toggle</module>
        <module>value-object</module>
        <module>module</module>
        <module>monad</module>
        <module>mute-idiom</module>
        <module>hexagonal</module>
        <module>abstract-document</module>
        <module>aggregator-microservices</module>
        <module>promise</module>
        <module>page-object</module>
        <module>event-asynchronous</module>
        <module>event-queue</module>
        <module>queue-load-leveling</module>
        <module>object-mother</module>
        <module>data-bus</module>
        <module>converter</module>
        <module>guarded-suspension</module>
        <module>balking</module>
        <module>extension-objects</module>
        <module>marker</module>
        <module>cqrs</module>
        <module>event-sourcing</module>
        <module>data-transfer-object</module>
        <module>throttling</module>
        <module>unit-of-work</module>
        <module>partial-response</module>
        <module>eip-wire-tap</module>
        <module>eip-splitter</module>
        <module>eip-aggregator</module>
        <module>retry</module>
        <module>dirty-flag</module>
        <module>trampoline</module>
        <module>serverless</module>
        <module>ambassador</module>
        <module>acyclic-visitor</module>
        <module>collection-pipeline</module>
        <module>master-worker-pattern</module>
        <module>spatial-partition</module>
        <module>priority-queue</module>
        <module>commander</module>
        <module>typeobjectpattern</module>
        <module>bytecode</module>
        <module>leader-election</module>
        <module>data-locality</module>
        <module>subclass-sandbox</module>
        <module>circuit-breaker</module>
        <module>role-object</module>
        <module>saga</module>
        <module>double-buffer</module>
        <module>sharding</module>
        <module>game-loop</module>
        <module>combinator</module>
        <module>update-method</module>
        <module>leader-followers</module>
        <module>strangler</module>
        <module>arrange-act-assert</module>
        <module>transaction-script</module>
        <module>registry</module>
        <module>filterer</module>
        <module>factory</module>
        <module>separated-interface</module>
        <module>special-case</module>
        <module>parameter-object</module>
<<<<<<< HEAD
        <module>money</module>
=======
        <module>active-object</module>
>>>>>>> 77ffae5e
    </modules>

    <repositories>
        <repository>
            <id>jitpack.io</id>
            <url>https://jitpack.io</url>
        </repository>
    </repositories>

    <dependencyManagement>
        <dependencies>
            <dependency>
                <groupId>net.bytebuddy</groupId>
                <artifactId>byte-buddy</artifactId>
                <version>${byte-buddy.version}</version>
                <scope>test</scope>
            </dependency>
            <dependency>
                <groupId>net.bytebuddy</groupId>
                <artifactId>byte-buddy-agent</artifactId>
                <version>${byte-buddy.version}</version>
                <scope>test</scope>
            </dependency>
            <dependency>
                <groupId>org.hibernate</groupId>
                <artifactId>hibernate-core</artifactId>
                <version>${hibernate.version}</version>
            </dependency>
            <dependency>
                <groupId>org.springframework.boot</groupId>
                <artifactId>spring-boot-dependencies</artifactId>
                <version>${spring-boot.version}</version>
                <type>pom</type>
                <scope>import</scope>
            </dependency>
            <dependency>
                <groupId>org.springframework.data</groupId>
                <artifactId>spring-data-jpa</artifactId>
                <version>${spring-data.version}</version>
            </dependency>
            <dependency>
                <groupId>org.springframework</groupId>
                <artifactId>spring-webmvc</artifactId>
                <version>${spring.version}</version>
            </dependency>
            <dependency>
                <groupId>com.h2database</groupId>
                <artifactId>h2</artifactId>
                <version>${h2.version}</version>
            </dependency>
            <dependency>
                <groupId>commons-dbcp</groupId>
                <artifactId>commons-dbcp</artifactId>
                <version>${commons-dbcp.version}</version>
            </dependency>
            <dependency>
                <groupId>org.apache.camel</groupId>
                <artifactId>camel-core</artifactId>
                <version>${camel.version}</version>
            </dependency>
            <dependency>
                <groupId>org.apache.camel</groupId>
                <artifactId>camel-stream</artifactId>
                <version>${camel.version}</version>
            </dependency>
            <dependency>
                <groupId>org.junit.jupiter</groupId>
                <artifactId>junit-jupiter-api</artifactId>
                <version>${junit-jupiter.version}</version>
                <scope>test</scope>
            </dependency>
            <dependency>
                <groupId>org.junit.jupiter</groupId>
                <artifactId>junit-jupiter-engine</artifactId>
                <version>${junit-jupiter.version}</version>
                <scope>test</scope>
            </dependency>
            <dependency>
                <groupId>org.junit.jupiter</groupId>
                <artifactId>junit-jupiter-params</artifactId>
                <version>${junit-jupiter.version}</version>
                <scope>test</scope>
            </dependency>
            <dependency>
                <groupId>org.junit.jupiter</groupId>
                <artifactId>junit-jupiter-migrationsupport</artifactId>
                <version>${junit-jupiter.version}</version>
                <scope>test</scope>
            </dependency>
            <dependency>
                <groupId>org.junit.vintage</groupId>
                <artifactId>junit-vintage-engine</artifactId>
                <version>${junit-vintage.version}</version>
                <scope>test</scope>
            </dependency>
            <dependency>
                <groupId>org.mockito</groupId>
                <artifactId>mockito-core</artifactId>
                <version>${mockito.version}</version>
                <scope>test</scope>
            </dependency>
            <dependency>
                <groupId>com.google.guava</groupId>
                <artifactId>guava</artifactId>
                <version>${guava.version}</version>
            </dependency>
            <dependency>
                <groupId>net.sourceforge.htmlunit</groupId>
                <artifactId>htmlunit</artifactId>
                <version>${htmlunit.version}</version>
            </dependency>
            <dependency>
                <groupId>com.google.inject</groupId>
                <artifactId>guice</artifactId>
                <version>${guice.version}</version>
            </dependency>
            <dependency>
                <groupId>org.mongodb</groupId>
                <artifactId>mongo-java-driver</artifactId>
                <version>${mongo-java-driver.version}</version>
            </dependency>
            <dependency>
                <groupId>javax.xml.bind</groupId>
                <artifactId>jaxb-api</artifactId>
                <version>${jaxb-api.version}</version>
            </dependency>
            <dependency>
                <groupId>javax.annotation</groupId>
                <artifactId>javax.annotation-api</artifactId>
                <version>${annotation-api.version}</version>
            </dependency>
            <dependency>
                <groupId>com.sun.xml.bind</groupId>
                <artifactId>jaxb-impl</artifactId>
                <version>${jaxb-impl.version}</version>
            </dependency>
            <dependency>
                <groupId>org.javassist</groupId>
                <artifactId>javassist</artifactId>
                <version>${javassist.version}</version>
            </dependency>
            <dependency>
                <groupId>com.github.stefanbirkner</groupId>
                <artifactId>system-lambda</artifactId>
                <version>${system-lambda.version}</version>
                <scope>test</scope>
            </dependency>
        </dependencies>
    </dependencyManagement>

    <dependencies>
        <dependency>
            <groupId>org.slf4j</groupId>
            <artifactId>slf4j-api</artifactId>
            <version>${slf4j.version}</version>
        </dependency>
        <dependency>
            <groupId>ch.qos.logback</groupId>
            <artifactId>logback-classic</artifactId>
            <version>${logback.version}</version>
        </dependency>
        <dependency>
            <groupId>ch.qos.logback</groupId>
            <artifactId>logback-core</artifactId>
            <version>${logback.version}</version>
        </dependency>
        <dependency>
            <groupId>org.projectlombok</groupId>
            <artifactId>lombok</artifactId>
            <version>${lombok.version}</version>
            <scope>provided</scope>
        </dependency>
    </dependencies>

    <build>
        <pluginManagement>
            <plugins>
                <plugin>
                    <groupId>org.apache.maven.plugins</groupId>
                    <artifactId>maven-compiler-plugin</artifactId>
                    <version>${compiler.version}</version>
                    <configuration>
                        <source>11</source>
                        <target>11</target>
                    </configuration>
                </plugin>

                <plugin>
                    <groupId>org.apache.maven.plugins</groupId>
                    <artifactId>maven-surefire-plugin</artifactId>
                    <version>${maven-surefire-plugin.version}</version>
                </plugin>

                <plugin>
                    <groupId>org.springframework.boot</groupId>
                    <artifactId>spring-boot-maven-plugin</artifactId>
                    <version>${spring-boot.version}</version>
                </plugin>

                <!-- Maven assembly plugin template for all child project to follow -->
                <plugin>
                    <groupId>org.apache.maven.plugins</groupId>
                    <artifactId>maven-assembly-plugin</artifactId>
                    <executions>
                        <execution>
                            <phase>package</phase>
                            <goals>
                                <goal>single</goal>
                            </goals>
                            <configuration>
                                <descriptorRefs>
                                    <descriptorRef>jar-with-dependencies</descriptorRef>
                                </descriptorRefs>
                                <!-- below two line make sure the fat jar is sharing the same name
                                    as of project name -->
                                <finalName>${project.artifactId}</finalName>
                                <appendAssemblyId>false</appendAssemblyId>
                            </configuration>
                        </execution>
                    </executions>
                </plugin>

                <plugin>
                    <groupId>org.sonarsource.scanner.maven</groupId>
                    <artifactId>sonar-maven-plugin</artifactId>
                    <version>${sonar-maven-plugin.version}</version>
                </plugin>
            </plugins>
        </pluginManagement>

        <plugins>
            <plugin>
                <groupId>org.apache.maven.plugins</groupId>
                <artifactId>maven-checkstyle-plugin</artifactId>
                <version>${maven-checkstyle-plugin.version}</version>
                <executions>
                    <execution>
                        <id>validate</id>
                        <goals>
                            <goal>check</goal>
                        </goals>
                        <phase>validate</phase>
                        <configuration>
                            <configLocation>google_checks.xml</configLocation>
                            <suppressionsLocation>checkstyle-suppressions.xml</suppressionsLocation>
                            <encoding>UTF-8</encoding>
                            <failOnViolation>true</failOnViolation>
                            <violationSeverity>warning</violationSeverity>
                            <includeTestSourceDirectory>false</includeTestSourceDirectory>
                        </configuration>
                    </execution>
                </executions>
            </plugin>

            <!-- Resolves ${projectRoot} to the project root directory. Used by the
                license-maven-plugin to find the correct location of license-plugin-header-style.xml
                when built from a submodule directory. -->
            <plugin>
                <groupId>org.commonjava.maven.plugins</groupId>
                <artifactId>directory-maven-plugin</artifactId>
                <version>${directory-maven-plugin.version}</version>
                <executions>
                    <execution>
                        <id>directories</id>
                        <goals>
                            <goal>directory-of</goal>
                        </goals>
                        <phase>initialize</phase>
                        <configuration>
                            <property>projectRoot</property>
                            <project>
                                <groupId>com.iluwatar</groupId>
                                <artifactId>java-design-patterns</artifactId>
                            </project>
                        </configuration>
                    </execution>
                </executions>
            </plugin>

            <plugin>
                <groupId>com.mycila</groupId>
                <artifactId>license-maven-plugin</artifactId>
                <version>${license-maven-plugin.version}</version>
                <configuration>
                    <header>com/mycila/maven/plugin/license/templates/MIT.txt</header>
                    <properties>
                        <owner>Ilkka Seppälä</owner>
                    </properties>
                    <skipExistingHeaders>true</skipExistingHeaders>
                    <headerDefinitions>
                        <headerDefinition>license-plugin-header-style.xml</headerDefinition>
                    </headerDefinitions>
                    <mapping>
                        <java>SLASHSTAR_CUSTOM_STYLE</java>
                    </mapping>
                    <excludes>
                        <exclude>.github/FUNDING.yml</exclude>
                    </excludes>
                </configuration>
                <executions>
                    <execution>
                        <id>install-format</id>
                        <phase>install</phase>
                        <goals>
                            <goal>format</goal>
                        </goals>
                    </execution>
                </executions>
            </plugin>

            <plugin>
                <groupId>org.jacoco</groupId>
                <artifactId>jacoco-maven-plugin</artifactId>
                <version>${jacoco.version}</version>
                <executions>
                    <execution>
                        <id>prepare-agent</id>
                        <goals>
                            <goal>prepare-agent</goal>
                        </goals>
                    </execution>
                    <execution>
                        <id>report</id>
                        <goals>
                            <goal>report</goal>
                        </goals>
                    </execution>
                </executions>
            </plugin>

            <plugin>
                <groupId>com.iluwatar.urm</groupId>
                <artifactId>urm-maven-plugin</artifactId>
                <version>${urm-maven-plugin.version}</version>
                <configuration>
                    <!-- if outputDirectory is not set explicitly it will default to your build dir -->
                    <outputDirectory>${project.basedir}/etc</outputDirectory>
                    <packages>
                        <param>com.iluwatar</param>
                    </packages>
                    <includeMainDirectory>true</includeMainDirectory>
                    <includeTestDirectory>false</includeTestDirectory>
                    <presenter>plantuml</presenter>
                </configuration>
                <executions>
                    <execution>
                        <phase>process-classes</phase>
                        <goals>
                            <goal>map</goal>
                        </goals>
                    </execution>
                </executions>
            </plugin>
        </plugins>
    </build>
</project><|MERGE_RESOLUTION|>--- conflicted
+++ resolved
@@ -221,11 +221,8 @@
         <module>separated-interface</module>
         <module>special-case</module>
         <module>parameter-object</module>
-<<<<<<< HEAD
+        <module>active-object</module>
         <module>money</module>
-=======
-        <module>active-object</module>
->>>>>>> 77ffae5e
     </modules>
 
     <repositories>
