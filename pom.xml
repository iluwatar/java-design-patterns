<?xml version="1.0" encoding="UTF-8"?>
<project xmlns:xsi="http://www.w3.org/2001/XMLSchema-instance" xmlns="http://maven.apache.org/POM/4.0.0"
		 xsi:schemaLocation="http://maven.apache.org/POM/4.0.0 http://maven.apache.org/xsd/maven-4.0.0.xsd">
	<modelVersion>4.0.0</modelVersion>

	<groupId>com.iluwatar</groupId>
	<artifactId>java-design-patterns</artifactId>
	<version>1.8.0-SNAPSHOT</version>
	<packaging>pom</packaging>

	<properties>
		<project.build.sourceEncoding>UTF-8</project.build.sourceEncoding>
		<hibernate.version>5.0.1.Final</hibernate.version>
		<spring-data.version>1.9.0.RELEASE</spring-data.version>
		<h2.version>1.4.188</h2.version>
		<junit.version>4.12</junit.version>
		<compiler.version>3.0</compiler.version>
		<coveralls.version>4.0.0</coveralls.version>
		<jacoco.version>0.7.2.201409121644</jacoco.version>
		<commons-dbcp.version>1.4</commons-dbcp.version>
		<camel.version>2.15.3</camel.version>
		<log4j.version>1.2.17</log4j.version>
	</properties>
	<modules>
		<module>abstract-factory</module>
		<module>builder</module>
		<module>factory-method</module>
		<module>prototype</module>
		<module>singleton</module>
		<module>adapter</module>
		<module>bridge</module>
		<module>composite</module>
		<module>dao</module>
		<module>decorator</module>
		<module>facade</module>
		<module>flyweight</module>
		<module>proxy</module>
		<module>chain</module>
		<module>command</module>
		<module>interpreter</module>
		<module>iterator</module>
		<module>mediator</module>
		<module>memento</module>
		<module>model-view-presenter</module>
		<module>observer</module>
		<module>state</module>
		<module>strategy</module>
		<module>template-method</module>
		<module>visitor</module>
		<module>double-checked-locking</module>
		<module>servant</module>
		<module>service-locator</module>
		<module>null-object</module>
		<module>event-aggregator</module>
		<module>callback</module>
		<module>execute-around</module>
		<module>property</module>
		<module>intercepting-filter</module>
		<module>producer-consumer</module>
		<module>poison-pill</module>
		<module>lazy-loading</module>
		<module>service-layer</module>
		<module>specification</module>
		<module>tolerant-reader</module>
		<module>model-view-controller</module>
		<module>flux</module>
		<module>double-dispatch</module>
		<module>multiton</module>
		<module>resource-acquisition-is-initialization</module>
		<module>thread-pool</module>
		<module>twin</module>
		<module>private-class-data</module>
		<module>object-pool</module>
		<module>dependency-injection</module>
		<module>naked-objects</module>
		<module>front-controller</module>
		<module>repository</module>
		<module>async-method-invocation</module>
                <module>monostate</module>
		<module>step-builder</module>
    	       <module>business-delegate</module>
    	       <module>half-sync-half-async</module>
		<module>layers</module>
		<module>message-channel</module>
		<module>fluentinterface</module>
		<module>reactor</module>
<<<<<<< HEAD
		<module>caching</module>
=======
		<module>publish-subscribe</module>
>>>>>>> ac5c1967
	</modules>

	<dependencyManagement>
		<dependencies>
			<dependency>
				<groupId>org.hibernate</groupId>
				<artifactId>hibernate-core</artifactId>
				<version>${hibernate.version}</version>
			</dependency>
			<dependency>
				<groupId>org.hibernate</groupId>
				<artifactId>hibernate-entitymanager</artifactId>
				<version>${hibernate.version}</version>
			</dependency>
			<dependency>
				<groupId>org.springframework.data</groupId>
				<artifactId>spring-data-jpa</artifactId>
				<version>${spring-data.version}</version>
			</dependency>
			<dependency>
				<groupId>com.h2database</groupId>
				<artifactId>h2</artifactId>
				<version>${h2.version}</version>
			</dependency>
			<dependency>
				<groupId>commons-dbcp</groupId>
				<artifactId>commons-dbcp</artifactId>
				<version>${commons-dbcp.version}</version>
			</dependency>
			<dependency>
				<groupId>org.apache.camel</groupId>
				<artifactId>camel-core</artifactId>
				<version>${camel.version}</version>
			</dependency>
			<dependency>
				<groupId>org.apache.camel</groupId>
				<artifactId>camel-stream</artifactId>
				<version>${camel.version}</version>
			</dependency>
			<dependency>
				<groupId>junit</groupId>
				<artifactId>junit</artifactId>
				<version>${junit.version}</version>
				<scope>test</scope>
			</dependency>
			<dependency>
				<groupId>log4j</groupId>
				<artifactId>log4j</artifactId>
				<version>${log4j.version}</version>
			</dependency>
		</dependencies>
	</dependencyManagement>


	<build>
		<pluginManagement>
			<plugins>
				<!-- This plugin's configuration is used to store Eclipse m2e settings 
					only. It has no influence on the Maven build itself. TODO: Remove when the 
					m2e plugin can correctly bind to Maven lifecycle -->
				<plugin>
					<groupId>org.eclipse.m2e</groupId>
					<artifactId>lifecycle-mapping</artifactId>
					<version>1.0.0</version>
					<configuration>
						<lifecycleMappingMetadata>
							<pluginExecutions>
								<pluginExecution>
									<pluginExecutionFilter>
										<groupId>org.jacoco</groupId>
										<artifactId>
											jacoco-maven-plugin
										</artifactId>
										<versionRange>
											[0.6.2,)
										</versionRange>
										<goals>
											<goal>prepare-agent</goal>
										</goals>
									</pluginExecutionFilter>
									<action>
										<ignore/>
									</action>
								</pluginExecution>
							</pluginExecutions>
						</lifecycleMappingMetadata>
					</configuration>
				</plugin>
			</plugins>
		</pluginManagement>

		<plugins>
			<!-- Tell maven to compile using Java 8 -->
			<plugin>
				<groupId>org.apache.maven.plugins</groupId>
				<artifactId>maven-compiler-plugin</artifactId>
				<version>${compiler.version}</version>
				<configuration>
					<source>1.8</source>
					<target>1.8</target>
				</configuration>
			</plugin>
			<plugin>
				<groupId>org.eluder.coveralls</groupId>
				<artifactId>coveralls-maven-plugin</artifactId>
				<version>${coveralls.version}</version>
				<configuration>
					<repoToken>jb6wYzxkVvjolD6qOWpzWdcWBzYk2fAmF</repoToken>
				</configuration>
			</plugin>
			<plugin>
				<groupId>org.jacoco</groupId>
				<artifactId>jacoco-maven-plugin</artifactId>
				<version>${jacoco.version}</version>
				<!-- The following exclude configuration was added because error occurred 
					when executing "mvn clean test jacoco:report coveralls:report" -->
				<!-- [ERROR] Failed to execute goal org.eluder.coveralls:coveralls-maven-plugin:3.1.0:report 
					(default-cli) on project java-design-patterns: I/O operation failed: No source 
					found for domainapp/dom/modules/simple/QSimpleObject.java -> [Help 1] -->
				<configuration>
					<excludes>
						<exclude>domainapp/dom/modules/simple/QSimpleObject.class</exclude>
					</excludes>
				</configuration>
				<executions>
					<execution>
						<id>prepare-agent</id>
						<goals>
							<goal>prepare-agent</goal>
						</goals>
					</execution>
				</executions>
			</plugin>

			<!--checkstyle plug-in. checking against googles styles
			   see config at checkstyle.xml
			-->
			<plugin>
				<groupId>org.apache.maven.plugins</groupId>
				<artifactId>maven-checkstyle-plugin</artifactId>
				<version>2.15</version>
				<executions>
					<execution>
						<id>validate</id>
						<goals>
							<goal>check</goal>
						</goals>
						<phase>validate</phase>
						<configuration>
							<configLocation>checkstyle.xml</configLocation>
							<encoding>UTF-8</encoding>
							<consoleOutput>false</consoleOutput>
							<failsOnError>false</failsOnError>
						</configuration>
					</execution>
				</executions>
			</plugin>
		</plugins>
	</build>

</project><|MERGE_RESOLUTION|>--- conflicted
+++ resolved
@@ -84,11 +84,8 @@
 		<module>message-channel</module>
 		<module>fluentinterface</module>
 		<module>reactor</module>
-<<<<<<< HEAD
 		<module>caching</module>
-=======
 		<module>publish-subscribe</module>
->>>>>>> ac5c1967
 	</modules>
 
 	<dependencyManagement>
