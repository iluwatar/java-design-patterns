--- conflicted
+++ resolved
@@ -218,11 +218,8 @@
     <module>function-composition</module>
     <module>microservices-distributed-tracing</module>
     <module>microservices-idempotent-consumer</module>
-<<<<<<< HEAD
-      <module>money</module>
-=======
-      <module>table-inheritance</module>
->>>>>>> ac539606
+    <module>money</module>
+    <module>table-inheritance</module>
   </modules>
   <repositories>
     <repository>
