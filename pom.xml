--- conflicted
+++ resolved
@@ -40,12 +40,6 @@
     <spring-boot.version>2.7.5</spring-boot.version>
     <jacoco.version>0.8.8</jacoco.version>
     <commons-dbcp.version>1.4</commons-dbcp.version>
-<<<<<<< HEAD
-    <camel.version>2.25.1</camel.version>
-    <mockito.version>3.5.6</mockito.version>
-=======
-    <guava.version>19.0</guava.version>
->>>>>>> c5075c47
     <htmlunit.version>2.66.0</htmlunit.version>
     <guice.version>4.0</guice.version>
     <mongo-java-driver.version>3.12.8</mongo-java-driver.version>
@@ -228,22 +222,6 @@
         <groupId>commons-dbcp</groupId>
         <artifactId>commons-dbcp</artifactId>
         <version>${commons-dbcp.version}</version>
-      </dependency>
-      <dependency>
-<<<<<<< HEAD
-        <groupId>org.apache.camel</groupId>
-        <artifactId>camel-core</artifactId>
-        <version>${camel.version}</version>
-      </dependency>
-      <dependency>
-        <groupId>org.apache.camel</groupId>
-        <artifactId>camel-stream</artifactId>
-        <version>${camel.version}</version>
-=======
-        <groupId>com.google.guava</groupId>
-        <artifactId>guava</artifactId>
-        <version>${guava.version}</version>
->>>>>>> c5075c47
       </dependency>
       <dependency>
         <groupId>net.sourceforge.htmlunit</groupId>
