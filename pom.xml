<?xml version="1.0" encoding="UTF-8"?>
<!-- The MIT License Copyright © 2014-2019 Ilkka Seppälä Permission is hereby
	granted, free of charge, to any person obtaining a copy of this software
	and associated documentation files (the "Software"), to deal in the Software
	without restriction, including without limitation the rights to use, copy,
	modify, merge, publish, distribute, sublicense, and/or sell copies of the
	Software, and to permit persons to whom the Software is furnished to do so,
	subject to the following conditions: The above copyright notice and this
	permission notice shall be included in all copies or substantial portions
	of the Software. THE SOFTWARE IS PROVIDED "AS IS", WITHOUT WARRANTY OF ANY
	KIND, EXPRESS OR IMPLIED, INCLUDING BUT NOT LIMITED TO THE WARRANTIES OF
	MERCHANTABILITY, FITNESS FOR A PARTICULAR PURPOSE AND NONINFRINGEMENT. IN
	NO EVENT SHALL THE AUTHORS OR COPYRIGHT HOLDERS BE LIABLE FOR ANY CLAIM,
	DAMAGES OR OTHER LIABILITY, WHETHER IN AN ACTION OF CONTRACT, TORT OR OTHERWISE,
	ARISING FROM, OUT OF OR IN CONNECTION WITH THE SOFTWARE OR THE USE OR OTHER
	DEALINGS IN THE SOFTWARE. -->
<project xmlns="http://maven.apache.org/POM/4.0.0"
         xmlns:xsi="http://www.w3.org/2001/XMLSchema-instance"
         xsi:schemaLocation="http://maven.apache.org/POM/4.0.0 http://maven.apache.org/xsd/maven-4.0.0.xsd">
    <modelVersion>4.0.0</modelVersion>
    <groupId>com.iluwatar</groupId>
    <artifactId>java-design-patterns</artifactId>
    <version>1.24.0-SNAPSHOT</version>
    <packaging>pom</packaging>
    <inceptionYear>2014-2019</inceptionYear>
    <properties>
        <project.build.sourceEncoding>UTF-8</project.build.sourceEncoding>
        <hibernate.version>5.2.18.Final</hibernate.version>
        <spring.version>5.0.13.RELEASE</spring.version>
        <spring-boot.version>2.0.9.RELEASE</spring-boot.version>
        <spring-data.version>2.0.14.RELEASE</spring-data.version>
        <h2.version>1.4.190</h2.version>
        <junit.version>4.12</junit.version>
        <junit-jupiter.version>5.5.2</junit-jupiter.version>
        <junit-vintage.version>${junit.version}.2</junit-vintage.version>
        <sping-test-junit5.version>1.0.2</sping-test-junit5.version>
        <compiler.version>3.8.1</compiler.version>
        <jacoco.version>0.8.4</jacoco.version>
        <commons-dbcp.version>1.4</commons-dbcp.version>
        <camel.version>2.24.0</camel.version>
        <guava.version>19.0</guava.version>
        <mockito.version>3.5.6</mockito.version>
        <htmlunit.version>2.22</htmlunit.version>
        <guice.version>4.0</guice.version>
        <mongo-java-driver.version>3.12.1</mongo-java-driver.version>
        <slf4j.version>1.7.30</slf4j.version>
        <logback.version>1.2.3</logback.version>
        <aws-lambda-core.version>1.1.0</aws-lambda-core.version>
        <aws-java-sdk-dynamodb.version>1.11.289</aws-java-sdk-dynamodb.version>
        <aws-lambda-java-events.version>2.0.1</aws-lambda-java-events.version>
        <jackson.version>2.10.2</jackson.version>
        <jaxb-api.version>2.3.1</jaxb-api.version>
        <jaxb-impl.version>2.3.2</jaxb-impl.version>
        <annotation-api.version>1.3.2</annotation-api.version>
        <system-lambda.version>1.1.0</system-lambda.version>
        <urm.version>2.0.0</urm.version>
        <mockito-junit-jupiter.version>3.5.0</mockito-junit-jupiter.version>
        <!-- SonarCloud -->
        <sonar.host.url>https://sonarcloud.io</sonar.host.url>
        <sonar.organization>iluwatar</sonar.organization>
        <sonar.projectKey>iluwatar_java-design-patterns</sonar.projectKey>
        <sonar.moduleKey>${project.artifactId}</sonar.moduleKey>
        <sonar.projectName>Java Design Patterns</sonar.projectName>
    </properties>
    <modules>
        <module>abstract-factory</module>
        <module>tls</module>
        <module>builder</module>
        <module>factory-method</module>
        <module>prototype</module>
        <module>singleton</module>
        <module>adapter</module>
        <module>bridge</module>
        <module>composite</module>
        <module>dao</module>
        <module>data-mapper</module>
        <module>decorator</module>
        <module>facade</module>
        <module>flyweight</module>
        <module>proxy</module>
        <module>chain</module>
        <module>command</module>
        <module>interpreter</module>
        <module>iterator</module>
        <module>mediator</module>
        <module>memento</module>
        <module>model-view-presenter</module>
        <module>observer</module>
        <module>state</module>
        <module>strategy</module>
        <module>template-method</module>
        <module>version-number</module>
        <module>visitor</module>
        <module>double-checked-locking</module>
        <module>servant</module>
        <module>service-locator</module>
        <module>null-object</module>
        <module>event-aggregator</module>
        <module>callback</module>
        <module>execute-around</module>
        <module>property</module>
        <module>intercepting-filter</module>
        <module>producer-consumer</module>
        <module>pipeline</module>
        <module>poison-pill</module>
        <module>reader-writer-lock</module>
        <module>lazy-loading</module>
        <module>service-layer</module>
        <module>specification</module>
        <module>tolerant-reader</module>
        <module>model-view-controller</module>
        <module>flux</module>
        <module>double-dispatch</module>
        <module>multiton</module>
        <module>resource-acquisition-is-initialization</module>
        <module>thread-pool</module>
        <module>twin</module>
        <module>private-class-data</module>
        <module>object-pool</module>
        <module>dependency-injection</module>
        <module>naked-objects</module>
        <module>front-controller</module>
        <module>repository</module>
        <module>async-method-invocation</module>
        <module>monostate</module>
        <module>step-builder</module>
        <module>business-delegate</module>
        <module>half-sync-half-async</module>
        <module>layers</module>
        <module>eip-message-channel</module>
        <module>fluentinterface</module>
        <module>reactor</module>
        <module>caching</module>
        <module>eip-publish-subscribe</module>
        <module>delegation</module>
        <module>event-driven-architecture</module>
        <module>api-gateway</module>
        <module>factory-kit</module>
        <module>feature-toggle</module>
        <module>value-object</module>
        <module>module</module>
        <module>monad</module>
        <module>mute-idiom</module>
        <module>hexagonal</module>
        <module>abstract-document</module>
        <module>aggregator-microservices</module>
        <module>promise</module>
        <module>page-object</module>
        <module>event-asynchronous</module>
        <module>event-queue</module>
        <module>queue-load-leveling</module>
        <module>object-mother</module>
        <module>data-bus</module>
        <module>converter</module>
        <module>guarded-suspension</module>
        <module>balking</module>
        <module>extension-objects</module>
        <module>marker</module>
        <module>cqrs</module>
        <module>event-sourcing</module>
        <module>data-transfer-object</module>
        <module>throttling</module>
        <module>unit-of-work</module>
        <module>partial-response</module>
        <module>eip-wire-tap</module>
        <module>eip-splitter</module>
        <module>eip-aggregator</module>
        <module>retry</module>
        <module>dirty-flag</module>
        <module>trampoline</module>
        <module>serverless</module>
        <module>ambassador</module>
        <module>acyclic-visitor</module>
        <module>collection-pipeline</module>
        <module>master-worker-pattern</module>
        <module>spatial-partition</module>
        <module>priority-queue</module>
        <module>commander</module>
        <module>typeobjectpattern</module>
        <module>bytecode</module>
        <module>leader-election</module>
        <module>data-locality</module>
        <module>subclass-sandbox</module>
        <module>circuit-breaker</module>
        <module>role-object</module>
        <module>saga</module>
        <module>double-buffer</module>
        <module>sharding</module>
        <module>game-loop</module>
        <module>combinator</module>
        <module>update-method</module>
        <module>leader-followers</module>
<<<<<<< HEAD
        <module>microkernel-architecture</module>
=======
        <module>strangler</module>
        <module>arrange-act-assert</module>
        <module>transaction-script</module>
        <module>registry</module>
        <module>filterer</module>
        <module>factory</module>
        <module>separated-interface</module>
        <module>special-case</module>
>>>>>>> 462b581b
    </modules>

    <repositories>
        <repository>
            <id>jitpack.io</id>
            <url>https://jitpack.io</url>
        </repository>
    </repositories>

    <dependencyManagement>
        <dependencies>
            <dependency>
                <groupId>net.bytebuddy</groupId>
                <artifactId>byte-buddy</artifactId>
                <version>1.9.7</version>
                <scope>test</scope>
            </dependency>
            <dependency>
                <groupId>net.bytebuddy</groupId>
                <artifactId>byte-buddy-agent</artifactId>
                <version>1.9.7</version>
                <scope>test</scope>
            </dependency>
            <dependency>
                <groupId>org.hibernate</groupId>
                <artifactId>hibernate-core</artifactId>
                <version>${hibernate.version}</version>
            </dependency>
            <dependency>
                <groupId>org.springframework.boot</groupId>
                <artifactId>spring-boot-dependencies</artifactId>
                <version>${spring-boot.version}</version>
                <type>pom</type>
                <scope>import</scope>
            </dependency>
            <dependency>
                <groupId>org.springframework.data</groupId>
                <artifactId>spring-data-jpa</artifactId>
                <version>${spring-data.version}</version>
            </dependency>
            <dependency>
                <groupId>org.springframework</groupId>
                <artifactId>spring-webmvc</artifactId>
                <version>${spring.version}</version>
            </dependency>
            <dependency>
                <groupId>com.h2database</groupId>
                <artifactId>h2</artifactId>
                <version>${h2.version}</version>
            </dependency>
            <dependency>
                <groupId>commons-dbcp</groupId>
                <artifactId>commons-dbcp</artifactId>
                <version>${commons-dbcp.version}</version>
            </dependency>
            <dependency>
                <groupId>org.apache.camel</groupId>
                <artifactId>camel-core</artifactId>
                <version>${camel.version}</version>
            </dependency>
            <dependency>
                <groupId>org.apache.camel</groupId>
                <artifactId>camel-stream</artifactId>
                <version>${camel.version}</version>
            </dependency>
            <dependency>
                <groupId>junit</groupId>
                <artifactId>junit</artifactId>
                <version>${junit.version}</version>
                <scope>test</scope>
            </dependency>
            <dependency>
                <groupId>org.junit.jupiter</groupId>
                <artifactId>junit-jupiter-api</artifactId>
                <version>${junit-jupiter.version}</version>
                <scope>test</scope>
            </dependency>
            <dependency>
                <groupId>org.junit.jupiter</groupId>
                <artifactId>junit-jupiter-engine</artifactId>
                <version>${junit-jupiter.version}</version>
                <scope>test</scope>
            </dependency>
            <dependency>
                <groupId>org.junit.jupiter</groupId>
                <artifactId>junit-jupiter-params</artifactId>
                <version>${junit-jupiter.version}</version>
                <scope>test</scope>
            </dependency>
            <dependency>
                <groupId>org.junit.jupiter</groupId>
                <artifactId>junit-jupiter-migrationsupport</artifactId>
                <version>${junit-jupiter.version}</version>
                <scope>test</scope>
            </dependency>
            <dependency>
                <groupId>org.junit.vintage</groupId>
                <artifactId>junit-vintage-engine</artifactId>
                <version>${junit-vintage.version}</version>
                <scope>test</scope>
            </dependency>
            <dependency>
                <groupId>com.github.sbrannen</groupId>
                <artifactId>spring-test-junit5</artifactId>
                <version>${sping-test-junit5.version}</version>
                <scope>test</scope>
            </dependency>
            <dependency>
                <groupId>org.mockito</groupId>
                <artifactId>mockito-core</artifactId>
                <version>${mockito.version}</version>
                <scope>test</scope>
            </dependency>
            <dependency>
                <groupId>com.google.guava</groupId>
                <artifactId>guava</artifactId>
                <version>${guava.version}</version>
            </dependency>
            <dependency>
                <groupId>net.sourceforge.htmlunit</groupId>
                <artifactId>htmlunit</artifactId>
                <version>${htmlunit.version}</version>
            </dependency>
            <dependency>
                <groupId>com.google.inject</groupId>
                <artifactId>guice</artifactId>
                <version>${guice.version}</version>
            </dependency>
            <dependency>
                <groupId>org.mongodb</groupId>
                <artifactId>mongo-java-driver</artifactId>
                <version>${mongo-java-driver.version}</version>
            </dependency>
            <dependency>
                <groupId>javax.xml.bind</groupId>
                <artifactId>jaxb-api</artifactId>
                <version>${jaxb-api.version}</version>
            </dependency>
            <dependency>
                <groupId>javax.annotation</groupId>
                <artifactId>javax.annotation-api</artifactId>
                <version>${annotation-api.version}</version>
            </dependency>
            <dependency>
                <groupId>com.sun.xml.bind</groupId>
                <artifactId>jaxb-impl</artifactId>
                <version>${jaxb-impl.version}</version>
            </dependency>
            <dependency>
                <groupId>org.javassist</groupId>
                <artifactId>javassist</artifactId>
                <version>3.26.0-GA</version>
            </dependency>
            <dependency>
                <groupId>com.github.stefanbirkner</groupId>
                <artifactId>system-lambda</artifactId>
                <version>${system-lambda.version}</version>
                <scope>test</scope>
            </dependency>
        </dependencies>
    </dependencyManagement>

    <dependencies>
        <dependency>
            <groupId>org.slf4j</groupId>
            <artifactId>slf4j-api</artifactId>
            <version>${slf4j.version}</version>
        </dependency>
        <dependency>
            <groupId>ch.qos.logback</groupId>
            <artifactId>logback-classic</artifactId>
            <version>${logback.version}</version>
        </dependency>
        <dependency>
            <groupId>ch.qos.logback</groupId>
            <artifactId>logback-core</artifactId>
            <version>${logback.version}</version>
        </dependency>
    </dependencies>

    <build>
        <pluginManagement>
            <plugins>
                <plugin>
                    <groupId>org.apache.maven.plugins</groupId>
                    <artifactId>maven-compiler-plugin</artifactId>
                    <version>${compiler.version}</version>
                    <configuration>
                        <source>11</source>
                        <target>11</target>
                    </configuration>
                </plugin>
                <plugin>
                    <groupId>org.apache.maven.plugins</groupId>
                    <artifactId>maven-surefire-plugin</artifactId>
                    <version>3.0.0-M5</version>
                </plugin>
                <plugin>
                    <groupId>org.springframework.boot</groupId>
                    <artifactId>spring-boot-maven-plugin</artifactId>
                    <version>${spring-boot.version}</version>
                </plugin>
                <!-- Maven assembly plugin template for all child project to follow -->
                <plugin>
                    <groupId>org.apache.maven.plugins</groupId>
                    <artifactId>maven-assembly-plugin</artifactId>
                    <executions>
                        <execution>
                            <phase>package</phase>
                            <goals>
                                <goal>single</goal>
                            </goals>
                            <configuration>
                                <descriptorRefs>
                                    <descriptorRef>jar-with-dependencies</descriptorRef>
                                </descriptorRefs>
                                <!-- below two line make sure the fat jar is sharing the same name
                                    as of project name -->
                                <finalName>${project.artifactId}</finalName>
                                <appendAssemblyId>false</appendAssemblyId>
                            </configuration>
                        </execution>
                    </executions>
                </plugin>
                <plugin>
                    <groupId>org.sonarsource.scanner.maven</groupId>
                    <artifactId>sonar-maven-plugin</artifactId>
                    <version>3.7.0.1746</version>
                </plugin>
            </plugins>
        </pluginManagement>

        <plugins>
            <plugin>
                <groupId>org.apache.maven.plugins</groupId>
                <artifactId>maven-checkstyle-plugin</artifactId>
                <version>3.1.0</version>
                <executions>
                    <execution>
                        <id>validate</id>
                        <goals>
                            <goal>check</goal>
                        </goals>
                        <phase>validate</phase>
                        <configuration>
                            <configLocation>google_checks.xml</configLocation>
                            <suppressionsLocation>checkstyle-suppressions.xml</suppressionsLocation>
                            <encoding>UTF-8</encoding>
                            <failOnViolation>true</failOnViolation>
                            <violationSeverity>warning</violationSeverity>
                            <includeTestSourceDirectory>false</includeTestSourceDirectory>
                        </configuration>
                    </execution>
                </executions>
            </plugin>

            <!-- Resolves ${projectRoot} to the project root directory. Used by the
                license-maven-plugin to find the correct location of license-plugin-header-style.xml
                when built from a submodule directory. -->
            <plugin>
                <groupId>org.commonjava.maven.plugins</groupId>
                <artifactId>directory-maven-plugin</artifactId>
                <version>0.3.1</version>
                <executions>
                    <execution>
                        <id>directories</id>
                        <goals>
                            <goal>directory-of</goal>
                        </goals>
                        <phase>initialize</phase>
                        <configuration>
                            <property>projectRoot</property>
                            <project>
                                <groupId>com.iluwatar</groupId>
                                <artifactId>java-design-patterns</artifactId>
                            </project>
                        </configuration>
                    </execution>
                </executions>
            </plugin>
            <plugin>
                <groupId>com.mycila</groupId>
                <artifactId>license-maven-plugin</artifactId>
                <version>3.0</version>
                <configuration>
                    <header>com/mycila/maven/plugin/license/templates/MIT.txt</header>
                    <properties>
                        <owner>Ilkka Seppälä</owner>
                    </properties>
                    <skipExistingHeaders>true</skipExistingHeaders>
                    <headerDefinitions>
                        <headerDefinition>license-plugin-header-style.xml</headerDefinition>
                    </headerDefinitions>
                    <mapping>
                        <java>SLASHSTAR_CUSTOM_STYLE</java>
                    </mapping>
                    <excludes>
                        <exclude>.github/FUNDING.yml</exclude>
                    </excludes>
                </configuration>
                <executions>
                    <execution>
                        <id>install-format</id>
                        <phase>install</phase>
                        <goals>
                            <goal>format</goal>
                        </goals>
                    </execution>
                </executions>
            </plugin>

            <plugin>
                <groupId>org.jacoco</groupId>
                <artifactId>jacoco-maven-plugin</artifactId>
                <version>${jacoco.version}</version>
                <executions>
                    <execution>
                        <id>prepare-agent</id>
                        <goals>
                            <goal>prepare-agent</goal>
                        </goals>
                    </execution>
                    <execution>
                        <id>report</id>
                        <goals>
                            <goal>report</goal>
                        </goals>
                    </execution>
                </executions>
            </plugin>

            <plugin>
                <groupId>com.iluwatar.urm</groupId>
                <artifactId>urm-maven-plugin</artifactId>
                <version>1.4.8</version>
                <configuration>
                    <!-- if outputDirectory is not set explicitly it will default to your build dir -->
                    <outputDirectory>${project.basedir}/etc</outputDirectory>
                    <packages>
                        <param>com.iluwatar</param>
                    </packages>
                    <includeMainDirectory>true</includeMainDirectory>
                    <includeTestDirectory>false</includeTestDirectory>
                    <presenter>plantuml</presenter>
                </configuration>
                <executions>
                    <execution>
                        <phase>process-classes</phase>
                        <goals>
                            <goal>map</goal>
                        </goals>
                    </execution>
                </executions>
            </plugin>

        </plugins>
    </build>
</project><|MERGE_RESOLUTION|>--- conflicted
+++ resolved
@@ -190,9 +190,7 @@
         <module>combinator</module>
         <module>update-method</module>
         <module>leader-followers</module>
-<<<<<<< HEAD
         <module>microkernel-architecture</module>
-=======
         <module>strangler</module>
         <module>arrange-act-assert</module>
         <module>transaction-script</module>
@@ -201,7 +199,6 @@
         <module>factory</module>
         <module>separated-interface</module>
         <module>special-case</module>
->>>>>>> 462b581b
     </modules>
 
     <repositories>
