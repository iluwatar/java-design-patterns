<?xml version="1.0" encoding="UTF-8"?>
<!--

    This project is licensed under the MIT license. Module model-view-viewmodel is using ZK framework licensed under LGPL (see lgpl-3.0.txt).

    The MIT License
    Copyright © 2014-2022 Ilkka Seppälä

    Permission is hereby granted, free of charge, to any person obtaining a copy
    of this software and associated documentation files (the "Software"), to deal
    in the Software without restriction, including without limitation the rights
    to use, copy, modify, merge, publish, distribute, sublicense, and/or sell
    copies of the Software, and to permit persons to whom the Software is
    furnished to do so, subject to the following conditions:

    The above copyright notice and this permission notice shall be included in
    all copies or substantial portions of the Software.

    THE SOFTWARE IS PROVIDED "AS IS", WITHOUT WARRANTY OF ANY KIND, EXPRESS OR
    IMPLIED, INCLUDING BUT NOT LIMITED TO THE WARRANTIES OF MERCHANTABILITY,
    FITNESS FOR A PARTICULAR PURPOSE AND NONINFRINGEMENT. IN NO EVENT SHALL THE
    AUTHORS OR COPYRIGHT HOLDERS BE LIABLE FOR ANY CLAIM, DAMAGES OR OTHER
    LIABILITY, WHETHER IN AN ACTION OF CONTRACT, TORT OR OTHERWISE, ARISING FROM,
    OUT OF OR IN CONNECTION WITH THE SOFTWARE OR THE USE OR OTHER DEALINGS IN
    THE SOFTWARE.

-->
<project xmlns="http://maven.apache.org/POM/4.0.0" xmlns:xsi="http://www.w3.org/2001/XMLSchema-instance" xsi:schemaLocation="http://maven.apache.org/POM/4.0.0 http://maven.apache.org/xsd/maven-4.0.0.xsd">
  <modelVersion>4.0.0</modelVersion>
  <groupId>com.iluwatar</groupId>
  <artifactId>java-design-patterns</artifactId>
  <version>1.26.0-SNAPSHOT</version>
  <packaging>pom</packaging>
  <inceptionYear>2014-2022</inceptionYear>
  <name>Java Design Patterns</name>
  <description>Java Design Patterns</description>
  <properties>
    <project.build.sourceEncoding>UTF-8</project.build.sourceEncoding>
    <sonar-maven-plugin.version>3.8.0.2131</sonar-maven-plugin.version>
    <hibernate.version>5.2.18.Final</hibernate.version>
    <spring.version>5.0.17.RELEASE</spring.version>
    <spring-boot.version>2.0.9.RELEASE</spring-boot.version>
    <spring-data.version>2.0.14.RELEASE</spring-data.version>
    <h2.version>1.4.190</h2.version>
    <junit.version>4.12</junit.version>
    <junit-jupiter.version>5.7.1</junit-jupiter.version>
    <junit-vintage.version>${junit-jupiter.version}</junit-vintage.version>
    <compiler.version>3.8.1</compiler.version>
    <jacoco.version>0.8.8</jacoco.version>
    <commons-dbcp.version>1.4</commons-dbcp.version>
    <camel.version>2.24.0</camel.version>
    <guava.version>19.0</guava.version>
    <mockito.version>3.5.6</mockito.version>
    <htmlunit.version>2.22</htmlunit.version>
    <guice.version>4.0</guice.version>
    <mongo-java-driver.version>3.12.8</mongo-java-driver.version>
    <slf4j.version>1.7.30</slf4j.version>
    <logback.version>1.2.9</logback.version>
    <aws-lambda-core.version>1.1.0</aws-lambda-core.version>
    <aws-java-sdk-dynamodb.version>1.12.13</aws-java-sdk-dynamodb.version>
    <aws-lambda-java-events.version>2.0.1</aws-lambda-java-events.version>
    <jackson.version>2.12.3</jackson.version>
    <jaxb-api.version>2.3.1</jaxb-api.version>
    <jaxb-impl.version>2.3.2</jaxb-impl.version>
    <annotation-api.version>1.3.2</annotation-api.version>
    <system-lambda.version>1.1.0</system-lambda.version>
    <urm.version>2.0.0</urm.version>
    <mockito-junit-jupiter.version>3.5.0</mockito-junit-jupiter.version>
    <lombok.version>1.18.22</lombok.version>
    <byte-buddy.version>1.11.5</byte-buddy.version>
    <javassist.version>3.27.0-GA</javassist.version>
    <maven-surefire-plugin.version>3.0.0-M5</maven-surefire-plugin.version>
    <maven-checkstyle-plugin.version>3.1.0</maven-checkstyle-plugin.version>
    <license-maven-plugin.version>4.1</license-maven-plugin.version>
    <urm-maven-plugin.version>1.4.8</urm-maven-plugin.version>
    <commons-io.version>2.7</commons-io.version>
    <istack-commons-runtime.version>4.0.1</istack-commons-runtime.version>
    <!-- SonarCloud -->
    <sonar.host.url>https://sonarcloud.io</sonar.host.url>
    <sonar.organization>iluwatar</sonar.organization>
    <sonar.projectKey>iluwatar_java-design-patterns</sonar.projectKey>
    <sonar.moduleKey>${project.artifactId}</sonar.moduleKey>
    <sonar.projectName>Java Design Patterns</sonar.projectName>
  </properties>
  <modules>
    <module>abstract-factory</module>
    <module>monitor</module>
    <module>tls</module>
    <module>builder</module>
    <module>factory-method</module>
    <module>prototype</module>
    <module>singleton</module>
    <module>adapter</module>
    <module>bridge</module>
    <module>composite</module>
    <module>dao</module>
    <module>data-mapper</module>
    <module>decorator</module>
    <module>facade</module>
    <module>flyweight</module>
    <module>proxy</module>
    <module>chain-of-responsibility</module>
    <module>command</module>
    <module>interpreter</module>
    <module>iterator</module>
    <module>mediator</module>
    <module>memento</module>
    <module>model-view-presenter</module>
    <module>observer</module>
    <module>state</module>
    <module>strategy</module>
    <module>template-method</module>
    <module>version-number</module>
    <module>visitor</module>
    <module>double-checked-locking</module>
    <module>servant</module>
    <module>service-locator</module>
    <module>null-object</module>
    <module>event-aggregator</module>
    <module>callback</module>
    <module>execute-around</module>
    <module>property</module>
    <module>intercepting-filter</module>
    <module>producer-consumer</module>
    <module>pipeline</module>
    <module>poison-pill</module>
    <module>reader-writer-lock</module>
    <module>lazy-loading</module>
    <module>service-layer</module>
    <module>specification</module>
    <module>tolerant-reader</module>
    <module>model-view-controller</module>
    <module>flux</module>
    <module>double-dispatch</module>
    <module>multiton</module>
    <module>resource-acquisition-is-initialization</module>
    <module>thread-pool</module>
    <module>twin</module>
    <module>private-class-data</module>
    <module>object-pool</module>
    <module>dependency-injection</module>
    <module>naked-objects</module>
    <module>front-controller</module>
    <module>repository</module>
    <module>async-method-invocation</module>
    <module>monostate</module>
    <module>step-builder</module>
    <module>business-delegate</module>
    <module>half-sync-half-async</module>
    <module>layers</module>
    <module>eip-message-channel</module>
    <module>fluentinterface</module>
    <module>reactor</module>
    <module>caching</module>
    <module>eip-publish-subscribe</module>
    <module>delegation</module>
    <module>event-driven-architecture</module>
    <module>api-gateway</module>
    <module>factory-kit</module>
    <module>feature-toggle</module>
    <module>value-object</module>
    <module>module</module>
    <module>monad</module>
    <module>mute-idiom</module>
    <module>hexagonal</module>
    <module>abstract-document</module>
    <module>aggregator-microservices</module>
    <module>promise</module>
    <module>page-object</module>
    <module>event-asynchronous</module>
    <module>event-queue</module>
    <module>queue-load-leveling</module>
    <module>object-mother</module>
    <module>data-bus</module>
    <module>converter</module>
    <module>guarded-suspension</module>
    <module>balking</module>
    <module>extension-objects</module>
    <module>marker</module>
    <module>cqrs</module>
    <module>event-sourcing</module>
    <module>data-transfer-object</module>
    <module>throttling</module>
    <module>unit-of-work</module>
    <module>partial-response</module>
    <module>eip-wire-tap</module>
    <module>eip-splitter</module>
    <module>eip-aggregator</module>
    <module>retry</module>
    <module>dirty-flag</module>
    <module>trampoline</module>
    <module>serverless</module>
    <module>ambassador</module>
    <module>acyclic-visitor</module>
    <module>collection-pipeline</module>
    <module>master-worker-pattern</module>
    <module>spatial-partition</module>
    <module>priority-queue</module>
    <module>commander</module>
    <module>typeobjectpattern</module>
    <module>bytecode</module>
    <module>leader-election</module>
    <module>data-locality</module>
    <module>subclass-sandbox</module>
    <module>circuit-breaker</module>
    <module>role-object</module>
    <module>saga</module>
    <module>double-buffer</module>
    <module>sharding</module>
    <module>game-loop</module>
    <module>combinator</module>
    <module>update-method</module>
    <module>leader-followers</module>
    <module>strangler</module>
    <module>arrange-act-assert</module>
    <module>transaction-script</module>
    <module>registry</module>
    <module>filterer</module>
    <module>factory</module>
    <module>separated-interface</module>
    <module>special-case</module>
    <module>parameter-object</module>
    <module>active-object</module>
    <module>model-view-viewmodel</module>
    <module>composite-entity</module>
    <module>table-module</module>
    <module>presentation</module>
    <module>lockable-object</module>
    <module>fanout-fanin</module>
    <module>domain-model</module>
    <module>composite-view</module>
    <module>metadata-mapping</module>
    <module>service-to-worker</module>
<<<<<<< HEAD
    <module>temporal-property</module>
=======
    <module>temporal-object</module>
>>>>>>> 8158401a
  </modules>
  <repositories>
    <repository>
      <id>jitpack.io</id>
      <url>https://jitpack.io</url>
    </repository>
  </repositories>
  <dependencyManagement>
    <dependencies>
      <dependency>
        <groupId>net.bytebuddy</groupId>
        <artifactId>byte-buddy</artifactId>
        <version>${byte-buddy.version}</version>
        <scope>test</scope>
      </dependency>
      <dependency>
        <groupId>net.bytebuddy</groupId>
        <artifactId>byte-buddy-agent</artifactId>
        <version>${byte-buddy.version}</version>
        <scope>test</scope>
      </dependency>
      <dependency>
        <groupId>org.hibernate</groupId>
        <artifactId>hibernate-core</artifactId>
        <version>${hibernate.version}</version>
      </dependency>
      <dependency>
        <groupId>org.springframework.boot</groupId>
        <artifactId>spring-boot-dependencies</artifactId>
        <version>${spring-boot.version}</version>
        <type>pom</type>
        <scope>import</scope>
      </dependency>
      <dependency>
        <groupId>org.springframework.data</groupId>
        <artifactId>spring-data-jpa</artifactId>
        <version>${spring-data.version}</version>
      </dependency>
      <dependency>
        <groupId>org.springframework</groupId>
        <artifactId>spring-webmvc</artifactId>
        <version>${spring.version}</version>
      </dependency>
      <dependency>
        <groupId>com.h2database</groupId>
        <artifactId>h2</artifactId>
        <version>${h2.version}</version>
      </dependency>
      <dependency>
        <groupId>commons-dbcp</groupId>
        <artifactId>commons-dbcp</artifactId>
        <version>${commons-dbcp.version}</version>
      </dependency>
      <dependency>
        <groupId>org.apache.camel</groupId>
        <artifactId>camel-core</artifactId>
        <version>${camel.version}</version>
      </dependency>
      <dependency>
        <groupId>org.apache.camel</groupId>
        <artifactId>camel-stream</artifactId>
        <version>${camel.version}</version>
      </dependency>
      <dependency>
        <groupId>org.junit.jupiter</groupId>
        <artifactId>junit-jupiter-api</artifactId>
        <version>${junit-jupiter.version}</version>
        <scope>test</scope>
      </dependency>
      <dependency>
        <groupId>org.junit.jupiter</groupId>
        <artifactId>junit-jupiter-engine</artifactId>
        <version>${junit-jupiter.version}</version>
        <scope>test</scope>
      </dependency>
      <dependency>
        <groupId>org.junit.jupiter</groupId>
        <artifactId>junit-jupiter-params</artifactId>
        <version>${junit-jupiter.version}</version>
        <scope>test</scope>
      </dependency>
      <dependency>
        <groupId>org.junit.jupiter</groupId>
        <artifactId>junit-jupiter-migrationsupport</artifactId>
        <version>${junit-jupiter.version}</version>
        <scope>test</scope>
      </dependency>
      <dependency>
        <groupId>org.junit.vintage</groupId>
        <artifactId>junit-vintage-engine</artifactId>
        <version>${junit-vintage.version}</version>
        <scope>test</scope>
      </dependency>
      <dependency>
        <groupId>org.mockito</groupId>
        <artifactId>mockito-core</artifactId>
        <version>${mockito.version}</version>
        <scope>test</scope>
      </dependency>
      <dependency>
        <groupId>com.google.guava</groupId>
        <artifactId>guava</artifactId>
        <version>${guava.version}</version>
      </dependency>
      <dependency>
        <groupId>net.sourceforge.htmlunit</groupId>
        <artifactId>htmlunit</artifactId>
        <version>${htmlunit.version}</version>
      </dependency>
      <dependency>
        <groupId>com.google.inject</groupId>
        <artifactId>guice</artifactId>
        <version>${guice.version}</version>
      </dependency>
      <dependency>
        <groupId>org.mongodb</groupId>
        <artifactId>mongo-java-driver</artifactId>
        <version>${mongo-java-driver.version}</version>
      </dependency>
      <dependency>
        <groupId>javax.xml.bind</groupId>
        <artifactId>jaxb-api</artifactId>
        <version>${jaxb-api.version}</version>
      </dependency>
      <dependency>
        <groupId>javax.annotation</groupId>
        <artifactId>javax.annotation-api</artifactId>
        <version>${annotation-api.version}</version>
      </dependency>
      <dependency>
        <groupId>com.sun.xml.bind</groupId>
        <artifactId>jaxb-impl</artifactId>
        <version>${jaxb-impl.version}</version>
      </dependency>
      <dependency>
        <groupId>org.javassist</groupId>
        <artifactId>javassist</artifactId>
        <version>${javassist.version}</version>
      </dependency>
      <dependency>
        <groupId>com.github.stefanbirkner</groupId>
        <artifactId>system-lambda</artifactId>
        <version>${system-lambda.version}</version>
        <scope>test</scope>
      </dependency>
      <dependency>
        <groupId>commons-io</groupId>
        <artifactId>commons-io</artifactId>
        <version>${commons-io.version}</version>
      </dependency>
      <dependency>
        <groupId>com.sun.istack</groupId>
        <artifactId>istack-commons-runtime</artifactId>
        <version>${istack-commons-runtime.version}</version>
      </dependency>
    </dependencies>
  </dependencyManagement>
  <dependencies>
    <dependency>
      <groupId>org.slf4j</groupId>
      <artifactId>slf4j-api</artifactId>
      <version>${slf4j.version}</version>
    </dependency>
    <dependency>
      <groupId>ch.qos.logback</groupId>
      <artifactId>logback-classic</artifactId>
      <version>${logback.version}</version>
    </dependency>
    <dependency>
      <groupId>ch.qos.logback</groupId>
      <artifactId>logback-core</artifactId>
      <version>${logback.version}</version>
    </dependency>
    <dependency>
      <groupId>org.projectlombok</groupId>
      <artifactId>lombok</artifactId>
      <version>${lombok.version}</version>
      <scope>provided</scope>
    </dependency>
  </dependencies>
  <build>
    <pluginManagement>
      <plugins>
        <plugin>
          <groupId>org.apache.maven.plugins</groupId>
          <artifactId>maven-compiler-plugin</artifactId>
          <version>${compiler.version}</version>
          <configuration>
            <source>11</source>
            <target>11</target>
          </configuration>
        </plugin>
        <plugin>
          <groupId>org.apache.maven.plugins</groupId>
          <artifactId>maven-surefire-plugin</artifactId>
          <version>${maven-surefire-plugin.version}</version>
        </plugin>
        <plugin>
          <groupId>org.springframework.boot</groupId>
          <artifactId>spring-boot-maven-plugin</artifactId>
          <version>${spring-boot.version}</version>
        </plugin>
        <!-- Maven assembly plugin template for all child project to follow -->
        <plugin>
          <groupId>org.apache.maven.plugins</groupId>
          <artifactId>maven-assembly-plugin</artifactId>
          <executions>
            <execution>
              <phase>package</phase>
              <goals>
                <goal>single</goal>
              </goals>
              <configuration>
                <descriptorRefs>
                  <descriptorRef>jar-with-dependencies</descriptorRef>
                </descriptorRefs>
                <!-- below two line make sure the fat jar is sharing the same name
                                    as of project name -->
                <finalName>${project.artifactId}</finalName>
                <appendAssemblyId>false</appendAssemblyId>
              </configuration>
            </execution>
          </executions>
        </plugin>
        <plugin>
          <groupId>org.sonarsource.scanner.maven</groupId>
          <artifactId>sonar-maven-plugin</artifactId>
          <version>${sonar-maven-plugin.version}</version>
        </plugin>
      </plugins>
    </pluginManagement>
    <plugins>
      <plugin>
        <groupId>org.apache.maven.plugins</groupId>
        <artifactId>maven-checkstyle-plugin</artifactId>
        <version>${maven-checkstyle-plugin.version}</version>
        <executions>
          <execution>
            <id>validate</id>
            <goals>
              <goal>check</goal>
            </goals>
            <phase>validate</phase>
            <configuration>
              <configLocation>google_checks.xml</configLocation>
              <suppressionsLocation>checkstyle-suppressions.xml</suppressionsLocation>
              <encoding>UTF-8</encoding>
              <failOnViolation>true</failOnViolation>
              <violationSeverity>warning</violationSeverity>
              <includeTestSourceDirectory>false</includeTestSourceDirectory>
            </configuration>
          </execution>
        </executions>
      </plugin>
      <plugin>
        <groupId>com.mycila</groupId>
        <artifactId>license-maven-plugin</artifactId>
        <version>${license-maven-plugin.version}</version>
        <configuration>
          <licenseSets>
            <licenseSet>
              <multi>
                <preamble><![CDATA[This project is licensed under the MIT license. Module model-view-viewmodel is using ZK framework licensed under LGPL (see lgpl-3.0.txt).]]></preamble>
                <header>com/mycila/maven/plugin/license/templates/MIT.txt</header>
              </multi>
              <excludes>
                <exclude>**/README</exclude>
                <exclude>src/test/resources/**</exclude>
                <exclude>src/main/resources/**</exclude>
                <exclude>checkstyle-suppressions.xml</exclude>
              </excludes>
            </licenseSet>
          </licenseSets>
          <properties>
            <owner>Ilkka Seppälä</owner>
            <email>iluwatar@gmail.com</email>
          </properties>
        </configuration>
        <executions>
          <execution>
            <id>install-format</id>
            <phase>install</phase>
            <goals>
              <goal>format</goal>
            </goals>
          </execution>
        </executions>
      </plugin>
      <plugin>
        <groupId>org.jacoco</groupId>
        <artifactId>jacoco-maven-plugin</artifactId>
        <version>${jacoco.version}</version>
        <executions>
          <execution>
            <id>prepare-agent</id>
            <goals>
              <goal>prepare-agent</goal>
            </goals>
          </execution>
          <execution>
            <id>report</id>
            <goals>
              <goal>report</goal>
            </goals>
          </execution>
        </executions>
      </plugin>
      <plugin>
        <groupId>com.iluwatar.urm</groupId>
        <artifactId>urm-maven-plugin</artifactId>
        <version>${urm-maven-plugin.version}</version>
        <configuration>
          <!-- if outputDirectory is not set explicitly it will default to your build dir -->
          <outputDirectory>${project.basedir}/etc</outputDirectory>
          <packages>
            <param>com.iluwatar</param>
          </packages>
          <includeMainDirectory>true</includeMainDirectory>
          <includeTestDirectory>false</includeTestDirectory>
          <presenter>plantuml</presenter>
        </configuration>
        <executions>
          <execution>
            <phase>process-classes</phase>
            <goals>
              <goal>map</goal>
            </goals>
          </execution>
        </executions>
      </plugin>
    </plugins>
  </build>
</project><|MERGE_RESOLUTION|>--- conflicted
+++ resolved
@@ -231,11 +231,8 @@
     <module>composite-view</module>
     <module>metadata-mapping</module>
     <module>service-to-worker</module>
-<<<<<<< HEAD
     <module>temporal-property</module>
-=======
     <module>temporal-object</module>
->>>>>>> 8158401a
   </modules>
   <repositories>
     <repository>
