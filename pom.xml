--- conflicted
+++ resolved
@@ -162,13 +162,9 @@
         <module>trampoline</module>
         <module>serverless</module>
         <module>ambassador</module>
-<<<<<<< HEAD
-        <module>acyclic-visitor</module>
+	    <module>acyclic-visitor</module>
+	    <module>collection-pipeline</module>
         <module>game-loop</module>
-=======
-	<module>acyclic-visitor</module>
-	<module>collection-pipeline</module>
->>>>>>> 21a149ee
     </modules>
 
     <repositories>
