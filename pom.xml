<?xml version="1.0" encoding="UTF-8"?>
<!--

    The MIT License (MIT)

    Copyright © 2014-2021 Ilkka Seppälä

    Permission is hereby granted, free of charge, to any person obtaining a copy
    of this software and associated documentation files (the "Software"), to deal
    in the Software without restriction, including without limitation the rights
    to use, copy, modify, merge, publish, distribute, sublicense, and/or sell
    copies of the Software, and to permit persons to whom the Software is
    furnished to do so, subject to the following conditions:

    The above copyright notice and this permission notice shall be included in all
    copies or substantial portions of the Software.

    THE SOFTWARE IS PROVIDED "AS IS", WITHOUT WARRANTY OF ANY KIND, EXPRESS OR
    IMPLIED, INCLUDING BUT NOT LIMITED TO THE WARRANTIES OF MERCHANTABILITY,
    FITNESS FOR A PARTICULAR PURPOSE AND NONINFRINGEMENT. IN NO EVENT SHALL THE
    AUTHORS OR COPYRIGHT HOLDERS BE LIABLE FOR ANY CLAIM, DAMAGES OR OTHER
    LIABILITY, WHETHER IN AN ACTION OF CONTRACT, TORT OR OTHERWISE, ARISING FROM,
    OUT OF OR IN CONNECTION WITH THE SOFTWARE OR THE USE OR OTHER DEALINGS IN THE
    SOFTWARE.

    Module Model-view-viewmodel is using ZK framework
    ZK framework is licensed under LGPL and the license can be found at lgpl-3.0.txt

<<<<<<< HEAD
        <!-- SonarCloud -->
        <sonar.host.url>https://sonarcloud.io</sonar.host.url>
        <sonar.organization>iluwatar</sonar.organization>
        <sonar.projectKey>iluwatar_java-design-patterns</sonar.projectKey>
        <sonar.moduleKey>${project.artifactId}</sonar.moduleKey>
        <sonar.projectName>Java Design Patterns</sonar.projectName>
    </properties>

    <modules>
        <module>abstract-factory</module>
        <module>tls</module>
        <module>builder</module>
        <module>factory-method</module>
        <module>prototype</module>
        <module>singleton</module>
        <module>adapter</module>
        <module>bridge</module>
        <module>composite</module>
        <module>dao</module>
        <module>data-mapper</module>
        <module>decorator</module>
        <module>facade</module>
        <module>flyweight</module>
        <module>proxy</module>
        <module>chain</module>
        <module>command</module>
        <module>interpreter</module>
        <module>iterator</module>
        <module>mediator</module>
        <module>memento</module>
        <module>model-view-presenter</module>
        <module>observer</module>
        <module>state</module>
        <module>strategy</module>
        <module>template-method</module>
        <module>version-number</module>
        <module>visitor</module>
        <module>double-checked-locking</module>
        <module>servant</module>
        <module>service-locator</module>
        <module>null-object</module>
        <module>event-aggregator</module>
        <module>callback</module>
        <module>execute-around</module>
        <module>property</module>
        <module>intercepting-filter</module>
        <module>producer-consumer</module>
        <module>pipeline</module>
        <module>poison-pill</module>
        <module>reader-writer-lock</module>
        <module>lazy-loading</module>
        <module>service-layer</module>
        <module>specification</module>
        <module>tolerant-reader</module>
        <module>model-view-controller</module>
        <module>flux</module>
        <module>double-dispatch</module>
        <module>multiton</module>
        <module>resource-acquisition-is-initialization</module>
        <module>thread-pool</module>
        <module>twin</module>
        <module>private-class-data</module>
        <module>object-pool</module>
        <module>dependency-injection</module>
        <module>naked-objects</module>
        <module>front-controller</module>
        <module>repository</module>
        <module>async-method-invocation</module>
        <module>monostate</module>
        <module>step-builder</module>
        <module>business-delegate</module>
        <module>half-sync-half-async</module>
        <module>layers</module>
        <module>eip-message-channel</module>
        <module>fluentinterface</module>
        <module>reactor</module>
        <module>caching</module>
        <module>eip-publish-subscribe</module>
        <module>delegation</module>
        <module>event-driven-architecture</module>
        <module>api-gateway</module>
        <module>factory-kit</module>
        <module>feature-toggle</module>
        <module>value-object</module>
        <module>module</module>
        <module>monad</module>
        <module>mute-idiom</module>
        <module>hexagonal</module>
        <module>abstract-document</module>
        <module>aggregator-microservices</module>
        <module>promise</module>
        <module>page-object</module>
        <module>event-asynchronous</module>
        <module>event-queue</module>
        <module>queue-load-leveling</module>
        <module>object-mother</module>
        <module>data-bus</module>
        <module>converter</module>
        <module>guarded-suspension</module>
        <module>balking</module>
        <module>extension-objects</module>
        <module>marker</module>
        <module>cqrs</module>
        <module>event-sourcing</module>
        <module>data-transfer-object</module>
        <module>throttling</module>
        <module>unit-of-work</module>
        <module>partial-response</module>
        <module>eip-wire-tap</module>
        <module>eip-splitter</module>
        <module>eip-aggregator</module>
        <module>retry</module>
        <module>dirty-flag</module>
        <module>trampoline</module>
        <module>serverless</module>
        <module>ambassador</module>
        <module>acyclic-visitor</module>
        <module>collection-pipeline</module>
        <module>master-worker-pattern</module>
        <module>spatial-partition</module>
        <module>priority-queue</module>
        <module>commander</module>
        <module>typeobjectpattern</module>
        <module>bytecode</module>
        <module>leader-election</module>
        <module>data-locality</module>
        <module>subclass-sandbox</module>
        <module>circuit-breaker</module>
        <module>role-object</module>
        <module>saga</module>
        <module>double-buffer</module>
        <module>sharding</module>
        <module>game-loop</module>
        <module>combinator</module>
        <module>update-method</module>
        <module>leader-followers</module>
        <module>strangler</module>
        <module>arrange-act-assert</module>
        <module>transaction-script</module>
        <module>registry</module>
        <module>filterer</module>
        <module>factory</module>
        <module>separated-interface</module>
        <module>special-case</module>
        <module>parameter-object</module>
        <module>active-object</module>
        <module>model-view-viewmodel</module>
        <module>composite-entity</module>
        <module>table-module</module>
        <module>presentation</module>
        <module>lockable-object</module>
        <module>claim-check-pattern</module>
    </modules>

    <repositories>
        <repository>
            <id>jitpack.io</id>
            <url>https://jitpack.io</url>
        </repository>
    </repositories>

    <dependencyManagement>
        <dependencies>
            <dependency>
                <groupId>net.bytebuddy</groupId>
                <artifactId>byte-buddy</artifactId>
                <version>${byte-buddy.version}</version>
                <scope>test</scope>
            </dependency>
            <dependency>
                <groupId>net.bytebuddy</groupId>
                <artifactId>byte-buddy-agent</artifactId>
                <version>${byte-buddy.version}</version>
                <scope>test</scope>
            </dependency>
            <dependency>
                <groupId>org.hibernate</groupId>
                <artifactId>hibernate-core</artifactId>
                <version>${hibernate.version}</version>
            </dependency>
            <dependency>
                <groupId>org.springframework.boot</groupId>
                <artifactId>spring-boot-dependencies</artifactId>
                <version>${spring-boot.version}</version>
                <type>pom</type>
                <scope>import</scope>
            </dependency>
            <dependency>
                <groupId>org.springframework.data</groupId>
                <artifactId>spring-data-jpa</artifactId>
                <version>${spring-data.version}</version>
            </dependency>
            <dependency>
                <groupId>org.springframework</groupId>
                <artifactId>spring-webmvc</artifactId>
                <version>${spring.version}</version>
            </dependency>
            <dependency>
                <groupId>com.h2database</groupId>
                <artifactId>h2</artifactId>
                <version>${h2.version}</version>
            </dependency>
            <dependency>
                <groupId>commons-dbcp</groupId>
                <artifactId>commons-dbcp</artifactId>
                <version>${commons-dbcp.version}</version>
            </dependency>
            <dependency>
                <groupId>org.apache.camel</groupId>
                <artifactId>camel-core</artifactId>
                <version>${camel.version}</version>
            </dependency>
            <dependency>
                <groupId>org.apache.camel</groupId>
                <artifactId>camel-stream</artifactId>
                <version>${camel.version}</version>
            </dependency>
            <dependency>
                <groupId>org.junit.jupiter</groupId>
                <artifactId>junit-jupiter-api</artifactId>
                <version>${junit-jupiter.version}</version>
                <scope>test</scope>
            </dependency>
            <dependency>
                <groupId>org.junit.jupiter</groupId>
                <artifactId>junit-jupiter-engine</artifactId>
                <version>${junit-jupiter.version}</version>
                <scope>test</scope>
            </dependency>
            <dependency>
                <groupId>org.junit.jupiter</groupId>
                <artifactId>junit-jupiter-params</artifactId>
                <version>${junit-jupiter.version}</version>
                <scope>test</scope>
            </dependency>
            <dependency>
                <groupId>org.junit.jupiter</groupId>
                <artifactId>junit-jupiter-migrationsupport</artifactId>
                <version>${junit-jupiter.version}</version>
                <scope>test</scope>
            </dependency>
            <dependency>
                <groupId>org.junit.vintage</groupId>
                <artifactId>junit-vintage-engine</artifactId>
                <version>${junit-vintage.version}</version>
                <scope>test</scope>
            </dependency>
            <dependency>
                <groupId>org.mockito</groupId>
                <artifactId>mockito-core</artifactId>
                <version>${mockito.version}</version>
                <scope>test</scope>
            </dependency>
            <dependency>
                <groupId>com.google.guava</groupId>
                <artifactId>guava</artifactId>
                <version>${guava.version}</version>
            </dependency>
            <dependency>
                <groupId>net.sourceforge.htmlunit</groupId>
                <artifactId>htmlunit</artifactId>
                <version>${htmlunit.version}</version>
            </dependency>
            <dependency>
                <groupId>com.google.inject</groupId>
                <artifactId>guice</artifactId>
                <version>${guice.version}</version>
            </dependency>
            <dependency>
                <groupId>org.mongodb</groupId>
                <artifactId>mongo-java-driver</artifactId>
                <version>${mongo-java-driver.version}</version>
            </dependency>
            <dependency>
                <groupId>javax.xml.bind</groupId>
                <artifactId>jaxb-api</artifactId>
                <version>${jaxb-api.version}</version>
            </dependency>
            <dependency>
                <groupId>javax.annotation</groupId>
                <artifactId>javax.annotation-api</artifactId>
                <version>${annotation-api.version}</version>
            </dependency>
            <dependency>
                <groupId>com.sun.xml.bind</groupId>
                <artifactId>jaxb-impl</artifactId>
                <version>${jaxb-impl.version}</version>
            </dependency>
            <dependency>
                <groupId>org.javassist</groupId>
                <artifactId>javassist</artifactId>
                <version>${javassist.version}</version>
            </dependency>
            <dependency>
                <groupId>com.github.stefanbirkner</groupId>
                <artifactId>system-lambda</artifactId>
                <version>${system-lambda.version}</version>
                <scope>test</scope>
            </dependency>
		    <dependency>
			    <groupId>commons-io</groupId>
			    <artifactId>commons-io</artifactId>
			    <version>${commons-io.version}</version>
		        </dependency>
            </dependencies>
    </dependencyManagement>
=======
-->
<project xmlns="http://maven.apache.org/POM/4.0.0" xmlns:xsi="http://www.w3.org/2001/XMLSchema-instance" xsi:schemaLocation="http://maven.apache.org/POM/4.0.0 http://maven.apache.org/xsd/maven-4.0.0.xsd">
  <modelVersion>4.0.0</modelVersion>
  <groupId>com.iluwatar</groupId>
  <artifactId>java-design-patterns</artifactId>
  <version>1.25.0-SNAPSHOT</version>
  <packaging>pom</packaging>
  <inceptionYear>2014-2021</inceptionYear>
  <properties>
    <project.build.sourceEncoding>UTF-8</project.build.sourceEncoding>
    <sonar-maven-plugin.version>3.8.0.2131</sonar-maven-plugin.version>
    <hibernate.version>5.2.18.Final</hibernate.version>
    <spring.version>5.0.17.RELEASE</spring.version>
    <spring-boot.version>2.0.9.RELEASE</spring-boot.version>
    <spring-data.version>2.0.14.RELEASE</spring-data.version>
    <h2.version>1.4.190</h2.version>
    <junit.version>4.12</junit.version>
    <junit-jupiter.version>5.7.1</junit-jupiter.version>
    <junit-vintage.version>${junit-jupiter.version}</junit-vintage.version>
    <compiler.version>3.8.1</compiler.version>
    <jacoco.version>0.8.6</jacoco.version>
    <commons-dbcp.version>1.4</commons-dbcp.version>
    <camel.version>2.24.0</camel.version>
    <guava.version>19.0</guava.version>
    <mockito.version>3.5.6</mockito.version>
    <htmlunit.version>2.22</htmlunit.version>
    <guice.version>4.0</guice.version>
    <mongo-java-driver.version>3.12.1</mongo-java-driver.version>
    <slf4j.version>1.7.30</slf4j.version>
    <logback.version>1.2.3</logback.version>
    <aws-lambda-core.version>1.1.0</aws-lambda-core.version>
    <aws-java-sdk-dynamodb.version>1.12.13</aws-java-sdk-dynamodb.version>
    <aws-lambda-java-events.version>2.0.1</aws-lambda-java-events.version>
    <jackson.version>2.12.3</jackson.version>
    <jaxb-api.version>2.3.1</jaxb-api.version>
    <jaxb-impl.version>2.3.2</jaxb-impl.version>
    <annotation-api.version>1.3.2</annotation-api.version>
    <system-lambda.version>1.1.0</system-lambda.version>
    <urm.version>2.0.0</urm.version>
    <mockito-junit-jupiter.version>3.5.0</mockito-junit-jupiter.version>
    <lombok.version>1.18.20</lombok.version>
    <byte-buddy.version>1.11.5</byte-buddy.version>
    <javassist.version>3.27.0-GA</javassist.version>
    <maven-surefire-plugin.version>3.0.0-M5</maven-surefire-plugin.version>
    <maven-checkstyle-plugin.version>3.1.0</maven-checkstyle-plugin.version>
    <directory-maven-plugin.version>0.3.1</directory-maven-plugin.version>
    <license-maven-plugin.version>3.0</license-maven-plugin.version>
    <urm-maven-plugin.version>1.4.8</urm-maven-plugin.version>
    <commons-io.version>2.7</commons-io.version>
    <!-- SonarCloud -->
    <sonar.host.url>https://sonarcloud.io</sonar.host.url>
    <sonar.organization>iluwatar</sonar.organization>
    <sonar.projectKey>iluwatar_java-design-patterns</sonar.projectKey>
    <sonar.moduleKey>${project.artifactId}</sonar.moduleKey>
    <sonar.projectName>Java Design Patterns</sonar.projectName>
  </properties>
  <modules>
    <module>abstract-factory</module>
    <module>tls</module>
    <module>builder</module>
    <module>factory-method</module>
    <module>prototype</module>
    <module>singleton</module>
    <module>adapter</module>
    <module>bridge</module>
    <module>composite</module>
    <module>dao</module>
    <module>data-mapper</module>
    <module>decorator</module>
    <module>facade</module>
    <module>flyweight</module>
    <module>proxy</module>
    <module>chain-of-responsibility</module>
    <module>command</module>
    <module>interpreter</module>
    <module>iterator</module>
    <module>mediator</module>
    <module>memento</module>
    <module>model-view-presenter</module>
    <module>observer</module>
    <module>state</module>
    <module>strategy</module>
    <module>template-method</module>
    <module>version-number</module>
    <module>visitor</module>
    <module>double-checked-locking</module>
    <module>servant</module>
    <module>service-locator</module>
    <module>null-object</module>
    <module>event-aggregator</module>
    <module>callback</module>
    <module>execute-around</module>
    <module>property</module>
    <module>intercepting-filter</module>
    <module>producer-consumer</module>
    <module>pipeline</module>
    <module>poison-pill</module>
    <module>reader-writer-lock</module>
    <module>lazy-loading</module>
    <module>service-layer</module>
    <module>specification</module>
    <module>tolerant-reader</module>
    <module>model-view-controller</module>
    <module>flux</module>
    <module>double-dispatch</module>
    <module>multiton</module>
    <module>resource-acquisition-is-initialization</module>
    <module>thread-pool</module>
    <module>twin</module>
    <module>private-class-data</module>
    <module>object-pool</module>
    <module>dependency-injection</module>
    <module>naked-objects</module>
    <module>front-controller</module>
    <module>repository</module>
    <module>async-method-invocation</module>
    <module>monostate</module>
    <module>step-builder</module>
    <module>business-delegate</module>
    <module>half-sync-half-async</module>
    <module>layers</module>
    <module>eip-message-channel</module>
    <module>fluentinterface</module>
    <module>reactor</module>
    <module>caching</module>
    <module>eip-publish-subscribe</module>
    <module>delegation</module>
    <module>event-driven-architecture</module>
    <module>api-gateway</module>
    <module>factory-kit</module>
    <module>feature-toggle</module>
    <module>value-object</module>
    <module>module</module>
    <module>monad</module>
    <module>mute-idiom</module>
    <module>hexagonal</module>
    <module>abstract-document</module>
    <module>aggregator-microservices</module>
    <module>promise</module>
    <module>page-object</module>
    <module>event-asynchronous</module>
    <module>event-queue</module>
    <module>queue-load-leveling</module>
    <module>object-mother</module>
    <module>data-bus</module>
    <module>converter</module>
    <module>guarded-suspension</module>
    <module>balking</module>
    <module>extension-objects</module>
    <module>marker</module>
    <module>cqrs</module>
    <module>event-sourcing</module>
    <module>data-transfer-object</module>
    <module>throttling</module>
    <module>unit-of-work</module>
    <module>partial-response</module>
    <module>eip-wire-tap</module>
    <module>eip-splitter</module>
    <module>eip-aggregator</module>
    <module>retry</module>
    <module>dirty-flag</module>
    <module>trampoline</module>
    <module>serverless</module>
    <module>ambassador</module>
    <module>acyclic-visitor</module>
    <module>collection-pipeline</module>
    <module>master-worker-pattern</module>
    <module>spatial-partition</module>
    <module>priority-queue</module>
    <module>commander</module>
    <module>typeobjectpattern</module>
    <module>bytecode</module>
    <module>leader-election</module>
    <module>data-locality</module>
    <module>subclass-sandbox</module>
    <module>circuit-breaker</module>
    <module>role-object</module>
    <module>saga</module>
    <module>double-buffer</module>
    <module>sharding</module>
    <module>game-loop</module>
    <module>combinator</module>
    <module>update-method</module>
    <module>leader-followers</module>
    <module>strangler</module>
    <module>arrange-act-assert</module>
    <module>transaction-script</module>
    <module>registry</module>
    <module>filterer</module>
    <module>factory</module>
    <module>separated-interface</module>
    <module>special-case</module>
    <module>parameter-object</module>
    <module>active-object</module>
    <module>model-view-viewmodel</module>
    <module>composite-entity</module>
    <module>table-module</module>
    <module>presentation</module>
    <module>lockable-object</module>
    <module>fanout-fanin</module>
    <module>domain-model</module>
  </modules>
  <repositories>
    <repository>
      <id>jitpack.io</id>
      <url>https://jitpack.io</url>
    </repository>
  </repositories>
  <dependencyManagement>
>>>>>>> 72bb189d
    <dependencies>
      <dependency>
        <groupId>net.bytebuddy</groupId>
        <artifactId>byte-buddy</artifactId>
        <version>${byte-buddy.version}</version>
        <scope>test</scope>
      </dependency>
      <dependency>
        <groupId>net.bytebuddy</groupId>
        <artifactId>byte-buddy-agent</artifactId>
        <version>${byte-buddy.version}</version>
        <scope>test</scope>
      </dependency>
      <dependency>
        <groupId>org.hibernate</groupId>
        <artifactId>hibernate-core</artifactId>
        <version>${hibernate.version}</version>
      </dependency>
      <dependency>
        <groupId>org.springframework.boot</groupId>
        <artifactId>spring-boot-dependencies</artifactId>
        <version>${spring-boot.version}</version>
        <type>pom</type>
        <scope>import</scope>
      </dependency>
      <dependency>
        <groupId>org.springframework.data</groupId>
        <artifactId>spring-data-jpa</artifactId>
        <version>${spring-data.version}</version>
      </dependency>
      <dependency>
        <groupId>org.springframework</groupId>
        <artifactId>spring-webmvc</artifactId>
        <version>${spring.version}</version>
      </dependency>
      <dependency>
        <groupId>com.h2database</groupId>
        <artifactId>h2</artifactId>
        <version>${h2.version}</version>
      </dependency>
      <dependency>
        <groupId>commons-dbcp</groupId>
        <artifactId>commons-dbcp</artifactId>
        <version>${commons-dbcp.version}</version>
      </dependency>
      <dependency>
        <groupId>org.apache.camel</groupId>
        <artifactId>camel-core</artifactId>
        <version>${camel.version}</version>
      </dependency>
      <dependency>
        <groupId>org.apache.camel</groupId>
        <artifactId>camel-stream</artifactId>
        <version>${camel.version}</version>
      </dependency>
      <dependency>
        <groupId>org.junit.jupiter</groupId>
        <artifactId>junit-jupiter-api</artifactId>
        <version>${junit-jupiter.version}</version>
        <scope>test</scope>
      </dependency>
      <dependency>
        <groupId>org.junit.jupiter</groupId>
        <artifactId>junit-jupiter-engine</artifactId>
        <version>${junit-jupiter.version}</version>
        <scope>test</scope>
      </dependency>
      <dependency>
        <groupId>org.junit.jupiter</groupId>
        <artifactId>junit-jupiter-params</artifactId>
        <version>${junit-jupiter.version}</version>
        <scope>test</scope>
      </dependency>
      <dependency>
        <groupId>org.junit.jupiter</groupId>
        <artifactId>junit-jupiter-migrationsupport</artifactId>
        <version>${junit-jupiter.version}</version>
        <scope>test</scope>
      </dependency>
      <dependency>
        <groupId>org.junit.vintage</groupId>
        <artifactId>junit-vintage-engine</artifactId>
        <version>${junit-vintage.version}</version>
        <scope>test</scope>
      </dependency>
      <dependency>
        <groupId>org.mockito</groupId>
        <artifactId>mockito-core</artifactId>
        <version>${mockito.version}</version>
        <scope>test</scope>
      </dependency>
      <dependency>
        <groupId>com.google.guava</groupId>
        <artifactId>guava</artifactId>
        <version>${guava.version}</version>
      </dependency>
      <dependency>
        <groupId>net.sourceforge.htmlunit</groupId>
        <artifactId>htmlunit</artifactId>
        <version>${htmlunit.version}</version>
      </dependency>
      <dependency>
        <groupId>com.google.inject</groupId>
        <artifactId>guice</artifactId>
        <version>${guice.version}</version>
      </dependency>
      <dependency>
        <groupId>org.mongodb</groupId>
        <artifactId>mongo-java-driver</artifactId>
        <version>${mongo-java-driver.version}</version>
      </dependency>
      <dependency>
        <groupId>javax.xml.bind</groupId>
        <artifactId>jaxb-api</artifactId>
        <version>${jaxb-api.version}</version>
      </dependency>
      <dependency>
        <groupId>javax.annotation</groupId>
        <artifactId>javax.annotation-api</artifactId>
        <version>${annotation-api.version}</version>
      </dependency>
      <dependency>
        <groupId>com.sun.xml.bind</groupId>
        <artifactId>jaxb-impl</artifactId>
        <version>${jaxb-impl.version}</version>
      </dependency>
      <dependency>
        <groupId>org.javassist</groupId>
        <artifactId>javassist</artifactId>
        <version>${javassist.version}</version>
      </dependency>
      <dependency>
        <groupId>com.github.stefanbirkner</groupId>
        <artifactId>system-lambda</artifactId>
        <version>${system-lambda.version}</version>
        <scope>test</scope>
      </dependency>
      <dependency>
        <groupId>commons-io</groupId>
        <artifactId>commons-io</artifactId>
        <version>${commons-io.version}</version>
      </dependency>
    </dependencies>
  </dependencyManagement>
  <dependencies>
    <dependency>
      <groupId>org.slf4j</groupId>
      <artifactId>slf4j-api</artifactId>
      <version>${slf4j.version}</version>
    </dependency>
    <dependency>
      <groupId>ch.qos.logback</groupId>
      <artifactId>logback-classic</artifactId>
      <version>${logback.version}</version>
    </dependency>
    <dependency>
      <groupId>ch.qos.logback</groupId>
      <artifactId>logback-core</artifactId>
      <version>${logback.version}</version>
    </dependency>
    <dependency>
      <groupId>org.projectlombok</groupId>
      <artifactId>lombok</artifactId>
      <version>${lombok.version}</version>
      <scope>provided</scope>
    </dependency>
  </dependencies>
  <build>
    <pluginManagement>
      <plugins>
        <plugin>
          <groupId>org.apache.maven.plugins</groupId>
          <artifactId>maven-compiler-plugin</artifactId>
          <version>${compiler.version}</version>
          <configuration>
            <source>11</source>
            <target>11</target>
          </configuration>
        </plugin>
        <plugin>
          <groupId>org.apache.maven.plugins</groupId>
          <artifactId>maven-surefire-plugin</artifactId>
          <version>${maven-surefire-plugin.version}</version>
        </plugin>
        <plugin>
          <groupId>org.springframework.boot</groupId>
          <artifactId>spring-boot-maven-plugin</artifactId>
          <version>${spring-boot.version}</version>
        </plugin>
        <!-- Maven assembly plugin template for all child project to follow -->
        <plugin>
          <groupId>org.apache.maven.plugins</groupId>
          <artifactId>maven-assembly-plugin</artifactId>
          <executions>
            <execution>
              <phase>package</phase>
              <goals>
                <goal>single</goal>
              </goals>
              <configuration>
                <descriptorRefs>
                  <descriptorRef>jar-with-dependencies</descriptorRef>
                </descriptorRefs>
                <!-- below two line make sure the fat jar is sharing the same name
                                    as of project name -->
                <finalName>${project.artifactId}</finalName>
                <appendAssemblyId>false</appendAssemblyId>
              </configuration>
            </execution>
          </executions>
        </plugin>
        <plugin>
          <groupId>org.sonarsource.scanner.maven</groupId>
          <artifactId>sonar-maven-plugin</artifactId>
          <version>${sonar-maven-plugin.version}</version>
        </plugin>
      </plugins>
    </pluginManagement>
    <plugins>
      <plugin>
        <groupId>org.apache.maven.plugins</groupId>
        <artifactId>maven-checkstyle-plugin</artifactId>
        <version>${maven-checkstyle-plugin.version}</version>
        <executions>
          <execution>
            <id>validate</id>
            <goals>
              <goal>check</goal>
            </goals>
            <phase>validate</phase>
            <configuration>
              <configLocation>google_checks.xml</configLocation>
              <suppressionsLocation>checkstyle-suppressions.xml</suppressionsLocation>
              <encoding>UTF-8</encoding>
              <failOnViolation>true</failOnViolation>
              <violationSeverity>warning</violationSeverity>
              <includeTestSourceDirectory>false</includeTestSourceDirectory>
            </configuration>
          </execution>
        </executions>
      </plugin>
      <!-- Resolves ${projectRoot} to the project root directory. Used by the
                license-maven-plugin to find the correct location of license-plugin-header-style.xml
                when built from a submodule directory. -->
      <plugin>
        <groupId>org.commonjava.maven.plugins</groupId>
        <artifactId>directory-maven-plugin</artifactId>
        <version>${directory-maven-plugin.version}</version>
        <executions>
          <execution>
            <id>directories</id>
            <goals>
              <goal>directory-of</goal>
            </goals>
            <phase>initialize</phase>
            <configuration>
              <property>projectRoot</property>
              <project>
                <groupId>com.iluwatar</groupId>
                <artifactId>java-design-patterns</artifactId>
              </project>
            </configuration>
          </execution>
        </executions>
      </plugin>
      <plugin>
        <groupId>com.mycila</groupId>
        <artifactId>license-maven-plugin</artifactId>
        <version>${license-maven-plugin.version}</version>
        <configuration>
          <header>com/mycila/maven/plugin/license/templates/MIT.txt</header>
          <properties>
            <owner>Ilkka Seppälä</owner>
          </properties>
          <skipExistingHeaders>true</skipExistingHeaders>
          <headerDefinitions>
            <headerDefinition>license-plugin-header-style.xml</headerDefinition>
          </headerDefinitions>
          <mapping>
            <java>SLASHSTAR_CUSTOM_STYLE</java>
          </mapping>
          <excludes>
            <exclude>.github/FUNDING.yml</exclude>
          </excludes>
        </configuration>
        <executions>
          <execution>
            <id>install-format</id>
            <phase>install</phase>
            <goals>
              <goal>format</goal>
            </goals>
          </execution>
        </executions>
      </plugin>
      <plugin>
        <groupId>org.jacoco</groupId>
        <artifactId>jacoco-maven-plugin</artifactId>
        <version>${jacoco.version}</version>
        <executions>
          <execution>
            <id>prepare-agent</id>
            <goals>
              <goal>prepare-agent</goal>
            </goals>
          </execution>
          <execution>
            <id>report</id>
            <goals>
              <goal>report</goal>
            </goals>
          </execution>
        </executions>
      </plugin>
      <plugin>
        <groupId>com.iluwatar.urm</groupId>
        <artifactId>urm-maven-plugin</artifactId>
        <version>${urm-maven-plugin.version}</version>
        <configuration>
          <!-- if outputDirectory is not set explicitly it will default to your build dir -->
          <outputDirectory>${project.basedir}/etc</outputDirectory>
          <packages>
            <param>com.iluwatar</param>
          </packages>
          <includeMainDirectory>true</includeMainDirectory>
          <includeTestDirectory>false</includeTestDirectory>
          <presenter>plantuml</presenter>
        </configuration>
        <executions>
          <execution>
            <phase>process-classes</phase>
            <goals>
              <goal>map</goal>
            </goals>
          </execution>
        </executions>
      </plugin>
    </plugins>
  </build>
</project><|MERGE_RESOLUTION|>--- conflicted
+++ resolved
@@ -26,314 +26,6 @@
     Module Model-view-viewmodel is using ZK framework
     ZK framework is licensed under LGPL and the license can be found at lgpl-3.0.txt
 
-<<<<<<< HEAD
-        <!-- SonarCloud -->
-        <sonar.host.url>https://sonarcloud.io</sonar.host.url>
-        <sonar.organization>iluwatar</sonar.organization>
-        <sonar.projectKey>iluwatar_java-design-patterns</sonar.projectKey>
-        <sonar.moduleKey>${project.artifactId}</sonar.moduleKey>
-        <sonar.projectName>Java Design Patterns</sonar.projectName>
-    </properties>
-
-    <modules>
-        <module>abstract-factory</module>
-        <module>tls</module>
-        <module>builder</module>
-        <module>factory-method</module>
-        <module>prototype</module>
-        <module>singleton</module>
-        <module>adapter</module>
-        <module>bridge</module>
-        <module>composite</module>
-        <module>dao</module>
-        <module>data-mapper</module>
-        <module>decorator</module>
-        <module>facade</module>
-        <module>flyweight</module>
-        <module>proxy</module>
-        <module>chain</module>
-        <module>command</module>
-        <module>interpreter</module>
-        <module>iterator</module>
-        <module>mediator</module>
-        <module>memento</module>
-        <module>model-view-presenter</module>
-        <module>observer</module>
-        <module>state</module>
-        <module>strategy</module>
-        <module>template-method</module>
-        <module>version-number</module>
-        <module>visitor</module>
-        <module>double-checked-locking</module>
-        <module>servant</module>
-        <module>service-locator</module>
-        <module>null-object</module>
-        <module>event-aggregator</module>
-        <module>callback</module>
-        <module>execute-around</module>
-        <module>property</module>
-        <module>intercepting-filter</module>
-        <module>producer-consumer</module>
-        <module>pipeline</module>
-        <module>poison-pill</module>
-        <module>reader-writer-lock</module>
-        <module>lazy-loading</module>
-        <module>service-layer</module>
-        <module>specification</module>
-        <module>tolerant-reader</module>
-        <module>model-view-controller</module>
-        <module>flux</module>
-        <module>double-dispatch</module>
-        <module>multiton</module>
-        <module>resource-acquisition-is-initialization</module>
-        <module>thread-pool</module>
-        <module>twin</module>
-        <module>private-class-data</module>
-        <module>object-pool</module>
-        <module>dependency-injection</module>
-        <module>naked-objects</module>
-        <module>front-controller</module>
-        <module>repository</module>
-        <module>async-method-invocation</module>
-        <module>monostate</module>
-        <module>step-builder</module>
-        <module>business-delegate</module>
-        <module>half-sync-half-async</module>
-        <module>layers</module>
-        <module>eip-message-channel</module>
-        <module>fluentinterface</module>
-        <module>reactor</module>
-        <module>caching</module>
-        <module>eip-publish-subscribe</module>
-        <module>delegation</module>
-        <module>event-driven-architecture</module>
-        <module>api-gateway</module>
-        <module>factory-kit</module>
-        <module>feature-toggle</module>
-        <module>value-object</module>
-        <module>module</module>
-        <module>monad</module>
-        <module>mute-idiom</module>
-        <module>hexagonal</module>
-        <module>abstract-document</module>
-        <module>aggregator-microservices</module>
-        <module>promise</module>
-        <module>page-object</module>
-        <module>event-asynchronous</module>
-        <module>event-queue</module>
-        <module>queue-load-leveling</module>
-        <module>object-mother</module>
-        <module>data-bus</module>
-        <module>converter</module>
-        <module>guarded-suspension</module>
-        <module>balking</module>
-        <module>extension-objects</module>
-        <module>marker</module>
-        <module>cqrs</module>
-        <module>event-sourcing</module>
-        <module>data-transfer-object</module>
-        <module>throttling</module>
-        <module>unit-of-work</module>
-        <module>partial-response</module>
-        <module>eip-wire-tap</module>
-        <module>eip-splitter</module>
-        <module>eip-aggregator</module>
-        <module>retry</module>
-        <module>dirty-flag</module>
-        <module>trampoline</module>
-        <module>serverless</module>
-        <module>ambassador</module>
-        <module>acyclic-visitor</module>
-        <module>collection-pipeline</module>
-        <module>master-worker-pattern</module>
-        <module>spatial-partition</module>
-        <module>priority-queue</module>
-        <module>commander</module>
-        <module>typeobjectpattern</module>
-        <module>bytecode</module>
-        <module>leader-election</module>
-        <module>data-locality</module>
-        <module>subclass-sandbox</module>
-        <module>circuit-breaker</module>
-        <module>role-object</module>
-        <module>saga</module>
-        <module>double-buffer</module>
-        <module>sharding</module>
-        <module>game-loop</module>
-        <module>combinator</module>
-        <module>update-method</module>
-        <module>leader-followers</module>
-        <module>strangler</module>
-        <module>arrange-act-assert</module>
-        <module>transaction-script</module>
-        <module>registry</module>
-        <module>filterer</module>
-        <module>factory</module>
-        <module>separated-interface</module>
-        <module>special-case</module>
-        <module>parameter-object</module>
-        <module>active-object</module>
-        <module>model-view-viewmodel</module>
-        <module>composite-entity</module>
-        <module>table-module</module>
-        <module>presentation</module>
-        <module>lockable-object</module>
-        <module>claim-check-pattern</module>
-    </modules>
-
-    <repositories>
-        <repository>
-            <id>jitpack.io</id>
-            <url>https://jitpack.io</url>
-        </repository>
-    </repositories>
-
-    <dependencyManagement>
-        <dependencies>
-            <dependency>
-                <groupId>net.bytebuddy</groupId>
-                <artifactId>byte-buddy</artifactId>
-                <version>${byte-buddy.version}</version>
-                <scope>test</scope>
-            </dependency>
-            <dependency>
-                <groupId>net.bytebuddy</groupId>
-                <artifactId>byte-buddy-agent</artifactId>
-                <version>${byte-buddy.version}</version>
-                <scope>test</scope>
-            </dependency>
-            <dependency>
-                <groupId>org.hibernate</groupId>
-                <artifactId>hibernate-core</artifactId>
-                <version>${hibernate.version}</version>
-            </dependency>
-            <dependency>
-                <groupId>org.springframework.boot</groupId>
-                <artifactId>spring-boot-dependencies</artifactId>
-                <version>${spring-boot.version}</version>
-                <type>pom</type>
-                <scope>import</scope>
-            </dependency>
-            <dependency>
-                <groupId>org.springframework.data</groupId>
-                <artifactId>spring-data-jpa</artifactId>
-                <version>${spring-data.version}</version>
-            </dependency>
-            <dependency>
-                <groupId>org.springframework</groupId>
-                <artifactId>spring-webmvc</artifactId>
-                <version>${spring.version}</version>
-            </dependency>
-            <dependency>
-                <groupId>com.h2database</groupId>
-                <artifactId>h2</artifactId>
-                <version>${h2.version}</version>
-            </dependency>
-            <dependency>
-                <groupId>commons-dbcp</groupId>
-                <artifactId>commons-dbcp</artifactId>
-                <version>${commons-dbcp.version}</version>
-            </dependency>
-            <dependency>
-                <groupId>org.apache.camel</groupId>
-                <artifactId>camel-core</artifactId>
-                <version>${camel.version}</version>
-            </dependency>
-            <dependency>
-                <groupId>org.apache.camel</groupId>
-                <artifactId>camel-stream</artifactId>
-                <version>${camel.version}</version>
-            </dependency>
-            <dependency>
-                <groupId>org.junit.jupiter</groupId>
-                <artifactId>junit-jupiter-api</artifactId>
-                <version>${junit-jupiter.version}</version>
-                <scope>test</scope>
-            </dependency>
-            <dependency>
-                <groupId>org.junit.jupiter</groupId>
-                <artifactId>junit-jupiter-engine</artifactId>
-                <version>${junit-jupiter.version}</version>
-                <scope>test</scope>
-            </dependency>
-            <dependency>
-                <groupId>org.junit.jupiter</groupId>
-                <artifactId>junit-jupiter-params</artifactId>
-                <version>${junit-jupiter.version}</version>
-                <scope>test</scope>
-            </dependency>
-            <dependency>
-                <groupId>org.junit.jupiter</groupId>
-                <artifactId>junit-jupiter-migrationsupport</artifactId>
-                <version>${junit-jupiter.version}</version>
-                <scope>test</scope>
-            </dependency>
-            <dependency>
-                <groupId>org.junit.vintage</groupId>
-                <artifactId>junit-vintage-engine</artifactId>
-                <version>${junit-vintage.version}</version>
-                <scope>test</scope>
-            </dependency>
-            <dependency>
-                <groupId>org.mockito</groupId>
-                <artifactId>mockito-core</artifactId>
-                <version>${mockito.version}</version>
-                <scope>test</scope>
-            </dependency>
-            <dependency>
-                <groupId>com.google.guava</groupId>
-                <artifactId>guava</artifactId>
-                <version>${guava.version}</version>
-            </dependency>
-            <dependency>
-                <groupId>net.sourceforge.htmlunit</groupId>
-                <artifactId>htmlunit</artifactId>
-                <version>${htmlunit.version}</version>
-            </dependency>
-            <dependency>
-                <groupId>com.google.inject</groupId>
-                <artifactId>guice</artifactId>
-                <version>${guice.version}</version>
-            </dependency>
-            <dependency>
-                <groupId>org.mongodb</groupId>
-                <artifactId>mongo-java-driver</artifactId>
-                <version>${mongo-java-driver.version}</version>
-            </dependency>
-            <dependency>
-                <groupId>javax.xml.bind</groupId>
-                <artifactId>jaxb-api</artifactId>
-                <version>${jaxb-api.version}</version>
-            </dependency>
-            <dependency>
-                <groupId>javax.annotation</groupId>
-                <artifactId>javax.annotation-api</artifactId>
-                <version>${annotation-api.version}</version>
-            </dependency>
-            <dependency>
-                <groupId>com.sun.xml.bind</groupId>
-                <artifactId>jaxb-impl</artifactId>
-                <version>${jaxb-impl.version}</version>
-            </dependency>
-            <dependency>
-                <groupId>org.javassist</groupId>
-                <artifactId>javassist</artifactId>
-                <version>${javassist.version}</version>
-            </dependency>
-            <dependency>
-                <groupId>com.github.stefanbirkner</groupId>
-                <artifactId>system-lambda</artifactId>
-                <version>${system-lambda.version}</version>
-                <scope>test</scope>
-            </dependency>
-		    <dependency>
-			    <groupId>commons-io</groupId>
-			    <artifactId>commons-io</artifactId>
-			    <version>${commons-io.version}</version>
-		        </dependency>
-            </dependencies>
-    </dependencyManagement>
-=======
 -->
 <project xmlns="http://maven.apache.org/POM/4.0.0" xmlns:xsi="http://www.w3.org/2001/XMLSchema-instance" xsi:schemaLocation="http://maven.apache.org/POM/4.0.0 http://maven.apache.org/xsd/maven-4.0.0.xsd">
   <modelVersion>4.0.0</modelVersion>
@@ -543,7 +235,6 @@
     </repository>
   </repositories>
   <dependencyManagement>
->>>>>>> 72bb189d
     <dependencies>
       <dependency>
         <groupId>net.bytebuddy</groupId>
