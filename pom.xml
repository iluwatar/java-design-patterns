--- conflicted
+++ resolved
@@ -123,13 +123,10 @@
 		<module>feature-toggle</module>
 		<module>value-object</module>
 		<module>monad</module>
-<<<<<<< HEAD
-	 <module>data-transfer-object</module>
-=======
 		<module>mute-idiom</module>
 		<module>mutex</module>
 		<module>semaphore</module>
->>>>>>> 2ed3748c
+		<module>data-transfer-object</module>
 	</modules>
 
 	<dependencyManagement>
@@ -224,20 +221,17 @@
 				<version>${systemrules.version}</version>
 				<scope>test</scope>
 			</dependency>
-<<<<<<< HEAD
-                        <dependency>
-                                <groupId>com.googlecode.json-simple</groupId>
-                                <artifactId>json-simple</artifactId>
-                                <version>1.1.1</version>
-                        </dependency>
-=======
 			<dependency>
 				<groupId>de.bechte.junit</groupId>
   				<artifactId>junit-hierarchicalcontextrunner</artifactId>
   				<version>${hierarchical-junit-runner-version}</version>
   				<scope>test</scope>
 			</dependency>
->>>>>>> 2ed3748c
+			<dependency>
+				<groupId>com.googlecode.json-simple</groupId>
+				<artifactId>json-simple</artifactId>
+				<version>1.1.1</version>
+			</dependency>
 		</dependencies>
 	</dependencyManagement>
 
