<?xml version="1.0" encoding="UTF-8"?>
<!--
    The MIT License
    Copyright (c) 2014-2016 Ilkka Seppälä
    Permission is hereby granted, free of charge, to any person obtaining a copy
    of this software and associated documentation files (the "Software"), to deal
    in the Software without restriction, including without limitation the rights
    to use, copy, modify, merge, publish, distribute, sublicense, and/or sell
    copies of the Software, and to permit persons to whom the Software is
    furnished to do so, subject to the following conditions:
    The above copyright notice and this permission notice shall be included in
    all copies or substantial portions of the Software.
    THE SOFTWARE IS PROVIDED "AS IS", WITHOUT WARRANTY OF ANY KIND, EXPRESS OR
    IMPLIED, INCLUDING BUT NOT LIMITED TO THE WARRANTIES OF MERCHANTABILITY,
    FITNESS FOR A PARTICULAR PURPOSE AND NONINFRINGEMENT. IN NO EVENT SHALL THE
    AUTHORS OR COPYRIGHT HOLDERS BE LIABLE FOR ANY CLAIM, DAMAGES OR OTHER
    LIABILITY, WHETHER IN AN ACTION OF CONTRACT, TORT OR OTHERWISE, ARISING FROM,
    OUT OF OR IN CONNECTION WITH THE SOFTWARE OR THE USE OR OTHER DEALINGS IN
    THE SOFTWARE.
--><project xmlns="http://maven.apache.org/POM/4.0.0" xmlns:xsi="http://www.w3.org/2001/XMLSchema-instance" xsi:schemaLocation="http://maven.apache.org/POM/4.0.0 http://maven.apache.org/xsd/maven-4.0.0.xsd">
    <modelVersion>4.0.0</modelVersion>
    <groupId>com.iluwatar</groupId>
    <artifactId>java-design-patterns</artifactId>
    <version>1.20.0-SNAPSHOT</version>
    <packaging>pom</packaging>
    <inceptionYear>2014</inceptionYear>
    <properties>
        <project.build.sourceEncoding>UTF-8</project.build.sourceEncoding>
        <hibernate.version>5.0.1.Final</hibernate.version>
        <spring.version>4.2.4.RELEASE</spring.version>
        <spring-boot.version>1.3.3.RELEASE</spring-boot.version>
        <spring-data.version>1.9.2.RELEASE</spring-data.version>
        <h2.version>1.4.190</h2.version>
        <junit.version>4.12</junit.version>
        <junit-jupiter.version>5.0.2</junit-jupiter.version>
        <junit-vintage.version>${junit.version}.2</junit-vintage.version>
        <junit-platform.version>1.0.2</junit-platform.version>
        <sping-test-junit5.version>1.0.2</sping-test-junit5.version>
        <compiler.version>3.0</compiler.version>
        <jacoco.version>0.7.2.201409121644</jacoco.version>
        <commons-dbcp.version>1.4</commons-dbcp.version>
        <camel.version>2.16.1</camel.version>
        <guava.version>19.0</guava.version>
        <mockito.version>1.10.19</mockito.version>
        <apache-httpcomponents.version>4.5.2</apache-httpcomponents.version>
        <htmlunit.version>2.22</htmlunit.version>
        <guice.version>4.0</guice.version>
        <mongo-java-driver.version>3.3.0</mongo-java-driver.version>
        <slf4j.version>1.7.21</slf4j.version>
        <logback.version>1.1.7</logback.version>
        <aws-lambda-core.version>1.1.0</aws-lambda-core.version>
        <aws-java-sdk-dynamodb.version>1.11.289</aws-java-sdk-dynamodb.version>
        <aws-lambda-log4j.version>1.0.0</aws-lambda-log4j.version>
        <aws-lambda-java-events.version>2.0.1</aws-lambda-java-events.version>
        <jackson.version>2.8.5</jackson.version>
    </properties>
    <modules>
        <module>abstract-factory</module>
        <module>tls</module>
        <module>builder</module>
        <module>factory-method</module>
        <module>prototype</module>
        <module>singleton</module>
        <module>adapter</module>
        <module>bridge</module>
        <module>composite</module>
        <module>dao</module>
        <module>data-mapper</module>
        <module>decorator</module>
        <module>facade</module>
        <module>flyweight</module>
        <module>proxy</module>
        <module>chain</module>
        <module>command</module>
        <module>interpreter</module>
        <module>iterator</module>
        <module>mediator</module>
        <module>memento</module>
        <module>model-view-presenter</module>
        <module>observer</module>
        <module>state</module>
        <module>strategy</module>
        <module>template-method</module>
        <module>visitor</module>
        <module>double-checked-locking</module>
        <module>servant</module>
        <module>service-locator</module>
        <module>null-object</module>
        <module>event-aggregator</module>
        <module>callback</module>
        <module>execute-around</module>
        <module>property</module>
        <module>intercepting-filter</module>
        <module>producer-consumer</module>
        <module>poison-pill</module>
        <module>reader-writer-lock</module>
        <module>lazy-loading</module>
        <module>service-layer</module>
        <module>specification</module>
        <module>tolerant-reader</module>
        <module>model-view-controller</module>
        <module>flux</module>
        <module>double-dispatch</module>
        <module>multiton</module>
        <module>resource-acquisition-is-initialization</module>
        <module>thread-pool</module>
        <module>twin</module>
        <module>private-class-data</module>
        <module>object-pool</module>
        <module>dependency-injection</module>
        <module>naked-objects</module>
        <module>front-controller</module>
        <module>repository</module>
        <module>async-method-invocation</module>
        <module>monostate</module>
        <module>step-builder</module>
        <module>business-delegate</module>
        <module>half-sync-half-async</module>
        <module>layers</module>
        <module>eip-message-channel</module>
        <module>fluentinterface</module>
        <module>reactor</module>
        <module>caching</module>
        <module>eip-publish-subscribe</module>
        <module>delegation</module>
        <module>event-driven-architecture</module>
        <module>api-gateway</module>
        <module>factory-kit</module>
        <module>feature-toggle</module>
        <module>value-object</module>
        <module>module</module>
        <module>monad</module>
        <module>mute-idiom</module>
        <module>mutex</module>
        <module>semaphore</module>
        <module>hexagonal</module>
        <module>abstract-document</module>
        <module>aggregator-microservices</module>
        <module>promise</module>
        <module>page-object</module>
        <module>event-asynchronous</module>
        <module>event-queue</module>
        <module>queue-load-leveling</module>
        <module>object-mother</module>
        <module>data-bus</module>
        <module>converter</module>
        <module>guarded-suspension</module>
        <module>balking</module>
        <module>extension-objects</module>
        <module>marker</module>
        <module>cqrs</module>
        <module>event-sourcing</module>
        <module>data-transfer-object</module>
        <module>throttling</module>
        <module>unit-of-work</module>
        <module>partial-response</module>
        <module>eip-wire-tap</module>
        <module>eip-splitter</module>
        <module>eip-aggregator</module>
        <module>retry</module>
        <module>dirty-flag</module>
        <module>trampoline</module>
        <module>serverless</module>
<<<<<<< HEAD
	    <module>monitor-object</module>
=======
        <module>ambassador</module>
	<module>acyclic-visitor</module>
>>>>>>> 535431fa
    </modules>

    <repositories>
        <repository>
            <id>jitpack.io</id>
            <url>https://jitpack.io</url>
        </repository>
    </repositories>

    <dependencyManagement>
        <dependencies>
            <dependency>
                <groupId>org.hibernate</groupId>
                <artifactId>hibernate-core</artifactId>
                <version>${hibernate.version}</version>
            </dependency>
            <dependency>
                <groupId>org.hibernate</groupId>
                <artifactId>hibernate-entitymanager</artifactId>
                <version>${hibernate.version}</version>
            </dependency>
            <dependency>
                <groupId>org.springframework.boot</groupId>
                <artifactId>spring-boot-dependencies</artifactId>
                <version>${spring-boot.version}</version>
                <type>pom</type>
                <scope>import</scope>
            </dependency>
            <dependency>
                <groupId>org.springframework.data</groupId>
                <artifactId>spring-data-jpa</artifactId>
                <version>${spring-data.version}</version>
            </dependency>
            <dependency>
                <groupId>org.springframework</groupId>
                <artifactId>spring-webmvc</artifactId>
                <version>${spring.version}</version>
            </dependency>
            <dependency>
                <groupId>org.springframework.boot</groupId>
                <artifactId>spring-boot-starter-web</artifactId>
                <version>${spring-boot.version}</version>
            </dependency>
            <dependency>
                <groupId>org.apache.httpcomponents</groupId>
                <artifactId>httpclient</artifactId>
                <version>${apache-httpcomponents.version}</version>
            </dependency>
            <dependency>
                <groupId>com.h2database</groupId>
                <artifactId>h2</artifactId>
                <version>${h2.version}</version>
            </dependency>
            <dependency>
                <groupId>commons-dbcp</groupId>
                <artifactId>commons-dbcp</artifactId>
                <version>${commons-dbcp.version}</version>
            </dependency>
            <dependency>
                <groupId>org.apache.camel</groupId>
                <artifactId>camel-core</artifactId>
                <version>${camel.version}</version>
            </dependency>
            <dependency>
                <groupId>org.apache.camel</groupId>
                <artifactId>camel-stream</artifactId>
                <version>${camel.version}</version>
            </dependency>
            <dependency>
                <groupId>org.junit.jupiter</groupId>
                <artifactId>junit-jupiter-api</artifactId>
                <version>${junit-jupiter.version}</version>
                <scope>test</scope>
            </dependency>
            <dependency>
                <groupId>junit</groupId>
                <artifactId>junit</artifactId>
                <version>${junit.version}</version>
                <scope>test</scope>
            </dependency>
            <dependency>
                <groupId>org.junit.jupiter</groupId>
                <artifactId>junit-jupiter-engine</artifactId>
                <version>${junit-jupiter.version}</version>
                <scope>test</scope>
            </dependency>
            <dependency>
                <groupId>org.junit.jupiter</groupId>
                <artifactId>junit-jupiter-params</artifactId>
                <version>${junit-jupiter.version}</version>
                <scope>test</scope>
            </dependency>
            <dependency>
                <groupId>org.junit.jupiter</groupId>
                <artifactId>junit-jupiter-migrationsupport</artifactId>
                <version>${junit-jupiter.version}</version>
                <scope>test</scope>
            </dependency>
            <dependency>
                <groupId>org.junit.vintage</groupId>
                <artifactId>junit-vintage-engine</artifactId>
                <version>${junit-vintage.version}</version>
                <scope>test</scope>
            </dependency>
            <dependency>
                <groupId>com.github.sbrannen</groupId>
                <artifactId>spring-test-junit5</artifactId>
                <version>${sping-test-junit5.version}</version>
                <scope>test</scope>
            </dependency>
            <dependency>
                <groupId>org.mockito</groupId>
                <artifactId>mockito-core</artifactId>
                <version>${mockito.version}</version>
                <scope>test</scope>
            </dependency>
            <dependency>
                <groupId>com.google.guava</groupId>
                <artifactId>guava</artifactId>
                <version>${guava.version}</version>
            </dependency>
            <dependency>
                <groupId>net.sourceforge.htmlunit</groupId>
                <artifactId>htmlunit</artifactId>
                <version>${htmlunit.version}</version>
                <scope>test</scope>
            </dependency>
            <dependency>
                <groupId>com.google.inject</groupId>
                <artifactId>guice</artifactId>
                <version>${guice.version}</version>
            </dependency>
            <dependency>
                <groupId>org.mongodb</groupId>
                <artifactId>mongo-java-driver</artifactId>
                <version>${mongo-java-driver.version}</version>
            </dependency>
        </dependencies>
    </dependencyManagement>

    <dependencies>
        <dependency>
            <groupId>org.slf4j</groupId>
            <artifactId>slf4j-api</artifactId>
            <version>${slf4j.version}</version>
        </dependency>
        <dependency>
            <groupId>ch.qos.logback</groupId>
            <artifactId>logback-classic</artifactId>
            <version>${logback.version}</version>
        </dependency>
        <dependency>
            <groupId>ch.qos.logback</groupId>
            <artifactId>logback-core</artifactId>
            <version>${logback.version}</version>
        </dependency>
    </dependencies>

    <build>
        <pluginManagement>
            <plugins>
                <!-- This plugin's configuration is used to store Eclipse m2e settings
                    only. It has no influence on the Maven build itself. TODO: Remove when the
                    m2e plugin can correctly bind to Maven lifecycle -->
                <plugin>
                    <groupId>org.eclipse.m2e</groupId>
                    <artifactId>lifecycle-mapping</artifactId>
                    <version>1.0.0</version>
                    <configuration>
                        <lifecycleMappingMetadata>
                            <pluginExecutions>
                                <pluginExecution>
                                    <pluginExecutionFilter>
                                        <groupId>org.jacoco</groupId>
                                        <artifactId>
                                            jacoco-maven-plugin
                                        </artifactId>
                                        <versionRange>
                                            [0.6.2,)
                                        </versionRange>
                                        <goals>
                                            <goal>prepare-agent</goal>
                                        </goals>
                                    </pluginExecutionFilter>
                                    <action>
                                        <ignore/>
                                    </action>
                                </pluginExecution>
                            </pluginExecutions>
                        </lifecycleMappingMetadata>
                    </configuration>
                </plugin>
            </plugins>
        </pluginManagement>

        <plugins>
            <!-- Tell maven to compile using Java 8 -->
            <plugin>
                <groupId>org.apache.maven.plugins</groupId>
                <artifactId>maven-compiler-plugin</artifactId>
                <version>${compiler.version}</version>
                <configuration>
                    <source>1.8</source>
                    <target>1.8</target>
                </configuration>
            </plugin>
            <plugin>
                <groupId>org.jacoco</groupId>
                <artifactId>jacoco-maven-plugin</artifactId>
                <version>${jacoco.version}</version>
                <executions>
                    <execution>
                        <id>prepare-agent</id>
                        <goals>
                            <goal>prepare-agent</goal>
                        </goals>
                    </execution>
                </executions>
            </plugin>

            <!--checkstyle plug-in. checking against googles styles
               see config at checkstyle.xml
            -->
            <plugin>
                <groupId>org.apache.maven.plugins</groupId>
                <artifactId>maven-checkstyle-plugin</artifactId>
                <version>2.17</version>
                <executions>
                    <execution>
                        <id>validate</id>
                        <goals>
                            <goal>check</goal>
                        </goals>
                        <phase>validate</phase>
                        <configuration>
                            <configLocation>checkstyle.xml</configLocation>
                            <suppressionsLocation>checkstyle-suppressions.xml</suppressionsLocation>
                            <encoding>UTF-8</encoding>
                            <consoleOutput>true</consoleOutput>
                            <failsOnError>true</failsOnError>
                            <includeTestSourceDirectory>true</includeTestSourceDirectory>
                        </configuration>
                    </execution>
                </executions>
            </plugin>
            <plugin>
                <groupId>org.apache.maven.plugins</groupId>
                <artifactId>maven-surefire-plugin</artifactId>
                <version>2.19.1</version>
                <dependencies>
                    <dependency>
                        <groupId>org.junit.platform</groupId>
                        <artifactId>junit-platform-surefire-provider</artifactId>
                        <version>${junit-platform.version}</version>
                    </dependency>
                </dependencies>
                <configuration>
                    <argLine>-Xmx1024M ${argLine}</argLine>
                </configuration>
            </plugin>
            <plugin>
                <groupId>org.apache.maven.plugins</groupId>
                <artifactId>maven-pmd-plugin</artifactId>
                <version>3.6</version>
                <configuration>
                    <failOnViolation>true</failOnViolation>
                    <failurePriority>5</failurePriority>
                    <printFailingErrors>true</printFailingErrors>
                </configuration>
                <executions>
                    <execution>
                        <goals>
                            <goal>check</goal>
                        </goals>
                        <configuration>
                            <excludeFromFailureFile>exclude-pmd.properties</excludeFromFailureFile>
                        </configuration>
                    </execution>
                </executions>
            </plugin>

            <plugin>
                <groupId>com.mycila</groupId>
                <artifactId>license-maven-plugin</artifactId>
                <version>2.11</version>
                <configuration>
                    <header>com/mycila/maven/plugin/license/templates/MIT.txt</header>
                    <properties>
                        <owner>Ilkka Seppälä</owner>
                    </properties>
                    <skipExistingHeaders>true</skipExistingHeaders>
                </configuration>
                <executions>
                    <execution>
                        <id>install-format</id>
                        <phase>install</phase>
                        <goals>
                            <goal>format</goal>
                        </goals>
                    </execution>
                </executions>
            </plugin>
        </plugins>
    </build>

    <reporting>
        <plugins>
            <plugin>
                <groupId>org.apache.maven.plugins</groupId>
                <artifactId>maven-pmd-plugin</artifactId>
                <version>3.6</version>
            </plugin>
        </plugins>
    </reporting>

</project><|MERGE_RESOLUTION|>--- conflicted
+++ resolved
@@ -161,12 +161,9 @@
         <module>dirty-flag</module>
         <module>trampoline</module>
         <module>serverless</module>
-<<<<<<< HEAD
-	    <module>monitor-object</module>
-=======
         <module>ambassador</module>
 	<module>acyclic-visitor</module>
->>>>>>> 535431fa
+	<module>monitor-object</module>
     </modules>
 
     <repositories>
