<?xml version="1.0" encoding="UTF-8"?>
<!--
    The MIT License
    Copyright (c) 2014 Ilkka Seppälä
    Permission is hereby granted, free of charge, to any person obtaining a copy
    of this software and associated documentation files (the "Software"), to deal
    in the Software without restriction, including without limitation the rights
    to use, copy, modify, merge, publish, distribute, sublicense, and/or sell
    copies of the Software, and to permit persons to whom the Software is
    furnished to do so, subject to the following conditions:
    The above copyright notice and this permission notice shall be included in
    all copies or substantial portions of the Software.
    THE SOFTWARE IS PROVIDED "AS IS", WITHOUT WARRANTY OF ANY KIND, EXPRESS OR
    IMPLIED, INCLUDING BUT NOT LIMITED TO THE WARRANTIES OF MERCHANTABILITY,
    FITNESS FOR A PARTICULAR PURPOSE AND NONINFRINGEMENT. IN NO EVENT SHALL THE
    AUTHORS OR COPYRIGHT HOLDERS BE LIABLE FOR ANY CLAIM, DAMAGES OR OTHER
    LIABILITY, WHETHER IN AN ACTION OF CONTRACT, TORT OR OTHERWISE, ARISING FROM,
    OUT OF OR IN CONNECTION WITH THE SOFTWARE OR THE USE OR OTHER DEALINGS IN
    THE SOFTWARE.
<<<<<<< HEAD

--><project xmlns="http://maven.apache.org/POM/4.0.0" xmlns:xsi="http://www.w3.org/2001/XMLSchema-instance" xsi:schemaLocation="http://maven.apache.org/POM/4.0.0 http://maven.apache.org/xsd/maven-4.0.0.xsd">
=======
-->
<project xmlns:xsi="http://www.w3.org/2001/XMLSchema-instance" xmlns="http://maven.apache.org/POM/4.0.0"
		 xsi:schemaLocation="http://maven.apache.org/POM/4.0.0 http://maven.apache.org/xsd/maven-4.0.0.xsd">
>>>>>>> 534fb67e
	<modelVersion>4.0.0</modelVersion>

	<groupId>com.iluwatar</groupId>
	<artifactId>java-design-patterns</artifactId>
	<version>1.12.0-SNAPSHOT</version>
	<packaging>pom</packaging>

	<inceptionYear>2014</inceptionYear>

	<properties>
		<project.build.sourceEncoding>UTF-8</project.build.sourceEncoding>
		<hibernate.version>5.0.1.Final</hibernate.version>
		<spring.version>4.2.4.RELEASE</spring.version>
		<spring-data.version>1.9.2.RELEASE</spring-data.version>
		<h2.version>1.4.190</h2.version>
		<junit.version>4.12</junit.version>
		<compiler.version>3.0</compiler.version>
		<coveralls.version>4.0.0</coveralls.version>
		<jacoco.version>0.7.2.201409121644</jacoco.version>
		<commons-dbcp.version>1.4</commons-dbcp.version>
		<camel.version>2.16.1</camel.version>
		<log4j.version>1.2.17</log4j.version>
 		<guava.version>19.0</guava.version>
		<systemrules.version>1.15.1</systemrules.version>
		<mockito.version>1.10.19</mockito.version>
		<hierarchical-junit-runner-version>4.12.1</hierarchical-junit-runner-version>
	</properties>
	<modules>
		<module>abstract-factory</module>
		<module>builder</module>
		<module>factory-method</module>
		<module>prototype</module>
		<module>singleton</module>
		<module>adapter</module>
		<module>bridge</module>
		<module>composite</module>
		<module>dao</module>
		<module>decorator</module>
		<module>facade</module>
		<module>flyweight</module>
		<module>proxy</module>
		<module>chain</module>
		<module>command</module>
		<module>interpreter</module>
		<module>iterator</module>
		<module>mediator</module>
		<module>memento</module>
		<module>model-view-presenter</module>
		<module>observer</module>
		<module>state</module>
		<module>strategy</module>
		<module>template-method</module>
		<module>visitor</module>
		<module>double-checked-locking</module>
		<module>servant</module>
		<module>service-locator</module>
		<module>null-object</module>
		<module>event-aggregator</module>
		<module>callback</module>
		<module>execute-around</module>
		<module>property</module>
		<module>intercepting-filter</module>
		<module>producer-consumer</module>
		<module>poison-pill</module>
		<module>reader-writer-lock</module>
		<module>lazy-loading</module>
		<module>service-layer</module>
		<module>specification</module>
		<module>tolerant-reader</module>
		<module>model-view-controller</module>
		<module>flux</module>
		<module>double-dispatch</module>
		<module>multiton</module>
		<module>resource-acquisition-is-initialization</module>
		<module>thread-pool</module>
		<module>twin</module>
		<module>private-class-data</module>
		<module>object-pool</module>
		<module>dependency-injection</module>
		<module>naked-objects</module>
		<module>front-controller</module>
		<module>repository</module>
		<module>async-method-invocation</module>
		<module>monostate</module>
		<module>step-builder</module>
		<module>business-delegate</module>
		<module>half-sync-half-async</module>
		<module>layers</module>
		<module>message-channel</module>
		<module>fluentinterface</module>
		<module>reactor</module>
		<module>caching</module>
		<module>publish-subscribe</module>
		<module>delegation</module>
		<module>event-driven-architecture</module>
		<module>factory-kit</module>
		<module>feature-toggle</module>
		<module>value-object</module>
		<module>monad</module>
		<module>mute-idiom</module>
<<<<<<< HEAD
		<module>hexagonal</module>
  </modules>
=======
		<module>mutex</module>
		<module>semaphore</module>
	</modules>
>>>>>>> 534fb67e

	<dependencyManagement>
		<dependencies>
			<dependency>
				<groupId>org.hibernate</groupId>
				<artifactId>hibernate-core</artifactId>
				<version>${hibernate.version}</version>
			</dependency>
			<dependency>
				<groupId>org.hibernate</groupId>
				<artifactId>hibernate-entitymanager</artifactId>
				<version>${hibernate.version}</version>
			</dependency>
			<dependency>
				<groupId>org.springframework</groupId>
				<artifactId>spring-test</artifactId>
				<version>${spring.version}</version>
			</dependency>
            		<dependency>
				<groupId>org.springframework.data</groupId>
				<artifactId>spring-data-jpa</artifactId>
				<version>${spring-data.version}</version>
			</dependency>
			<dependency>
				<groupId>com.h2database</groupId>
				<artifactId>h2</artifactId>
				<version>${h2.version}</version>
			</dependency>
			<dependency>
				<groupId>commons-dbcp</groupId>
				<artifactId>commons-dbcp</artifactId>
				<version>${commons-dbcp.version}</version>
			</dependency>
			<dependency>
				<groupId>org.apache.camel</groupId>
				<artifactId>camel-core</artifactId>
				<version>${camel.version}</version>
			</dependency>
			<dependency>
				<groupId>org.apache.camel</groupId>
				<artifactId>camel-stream</artifactId>
				<version>${camel.version}</version>
			</dependency>
			<dependency>
				<groupId>junit</groupId>
				<artifactId>junit</artifactId>
				<version>${junit.version}</version>
				<scope>test</scope>
			</dependency>
			<dependency>
				<groupId>org.mockito</groupId>
				<artifactId>mockito-core</artifactId>
				<version>${mockito.version}</version>
				<scope>test</scope>
			</dependency>
			<dependency>
				<groupId>log4j</groupId>
				<artifactId>log4j</artifactId>
				<version>${log4j.version}</version>
			</dependency>
			<dependency>
				<groupId>com.google.guava</groupId>
				<artifactId>guava</artifactId>
				<version>${guava.version}</version>
            		</dependency>
			<dependency>
				<groupId>com.github.stefanbirkner</groupId>
				<artifactId>system-rules</artifactId>
				<version>${systemrules.version}</version>
				<scope>test</scope>
			</dependency>
			<dependency>
				<groupId>de.bechte.junit</groupId>
  				<artifactId>junit-hierarchicalcontextrunner</artifactId>
  				<version>${hierarchical-junit-runner-version}</version>
  				<scope>test</scope>
			</dependency>
		</dependencies>
	</dependencyManagement>


	<build>
		<pluginManagement>
			<plugins>
				<!-- This plugin's configuration is used to store Eclipse m2e settings
					only. It has no influence on the Maven build itself. TODO: Remove when the
					m2e plugin can correctly bind to Maven lifecycle -->
				<plugin>
					<groupId>org.eclipse.m2e</groupId>
					<artifactId>lifecycle-mapping</artifactId>
					<version>1.0.0</version>
					<configuration>
						<lifecycleMappingMetadata>
							<pluginExecutions>
								<pluginExecution>
									<pluginExecutionFilter>
										<groupId>org.jacoco</groupId>
										<artifactId>
											jacoco-maven-plugin
										</artifactId>
										<versionRange>
											[0.6.2,)
										</versionRange>
										<goals>
											<goal>prepare-agent</goal>
										</goals>
									</pluginExecutionFilter>
									<action>
										<ignore/>
									</action>
								</pluginExecution>
							</pluginExecutions>
						</lifecycleMappingMetadata>
					</configuration>
				</plugin>
			</plugins>
		</pluginManagement>

		<plugins>
			<!-- Tell maven to compile using Java 8 -->
			<plugin>
				<groupId>org.apache.maven.plugins</groupId>
				<artifactId>maven-compiler-plugin</artifactId>
				<version>${compiler.version}</version>
				<configuration>
					<source>1.8</source>
					<target>1.8</target>
				</configuration>
			</plugin>
			<plugin>
				<groupId>org.eluder.coveralls</groupId>
				<artifactId>coveralls-maven-plugin</artifactId>
				<version>${coveralls.version}</version>
				<configuration>
					<repoToken>jb6wYzxkVvjolD6qOWpzWdcWBzYk2fAmF</repoToken>
				</configuration>
			</plugin>
			<plugin>
				<groupId>org.jacoco</groupId>
				<artifactId>jacoco-maven-plugin</artifactId>
				<version>${jacoco.version}</version>
				<!-- The following exclude configuration was added because error occurred
					when executing "mvn clean test jacoco:report coveralls:report" -->
				<!-- [ERROR] Failed to execute goal org.eluder.coveralls:coveralls-maven-plugin:3.1.0:report
					(default-cli) on project java-design-patterns: I/O operation failed: No source
					found for domainapp/dom/modules/simple/QSimpleObject.java -> [Help 1] -->
				<configuration>
					<excludes>
						<exclude>domainapp/dom/modules/simple/QSimpleObject.class</exclude>
					</excludes>
				</configuration>
				<executions>
					<execution>
						<id>prepare-agent</id>
						<goals>
							<goal>prepare-agent</goal>
						</goals>
					</execution>
				</executions>
			</plugin>

			<!--checkstyle plug-in. checking against googles styles
			   see config at checkstyle.xml
			-->
			<plugin>
				<groupId>org.apache.maven.plugins</groupId>
				<artifactId>maven-checkstyle-plugin</artifactId>
				<version>2.17</version>
				<executions>
					<execution>
						<id>validate</id>
						<goals>
							<goal>check</goal>
						</goals>
						<phase>validate</phase>
						<configuration>
							<configLocation>checkstyle.xml</configLocation>
							<suppressionsLocation>checkstyle-suppressions.xml</suppressionsLocation>
							<encoding>UTF-8</encoding>
							<consoleOutput>true</consoleOutput>
							<failsOnError>true</failsOnError>
							<includeTestSourceDirectory>true</includeTestSourceDirectory>
						</configuration>
					</execution>
				</executions>
			</plugin>

			<plugin>
				<groupId>org.jacoco</groupId>
				<artifactId>jacoco-maven-plugin</artifactId>
				<version>0.7.5.201505241946</version>
				<executions>
					<execution>
						<goals>
							<goal>prepare-agent</goal>
						</goals>
					</execution>
					<execution>
						<id>report</id>
						<phase>prepare-package</phase>
						<goals>
							<goal>report</goal>
						</goals>
					</execution>
				</executions>
			</plugin>
			<plugin>
				<groupId>org.apache.maven.plugins</groupId>
				<artifactId>maven-surefire-plugin</artifactId>
				<version>2.18.1</version>
				<dependencies>
					<dependency>
						<groupId>org.apache.maven.surefire</groupId>
						<artifactId>surefire-junit47</artifactId>
						<version>2.18.1</version>
					</dependency>
				</dependencies>
				<configuration>
					<argLine>-Xmx1024M ${argLine}</argLine>
				</configuration>
			</plugin>
            <plugin>
              <groupId>org.apache.maven.plugins</groupId>
              <artifactId>maven-pmd-plugin</artifactId>
              <version>3.6</version>
              <configuration>
                <failOnViolation>true</failOnViolation>
                <failurePriority>5</failurePriority>
                <printFailingErrors>true</printFailingErrors>
              </configuration>
              <executions>
                <execution>
                  <goals>
                    <goal>check</goal>
                  </goals>
                  <configuration>
					  <excludeFromFailureFile>exclude-pmd.properties</excludeFromFailureFile>
				  </configuration>
                </execution>
              </executions>
            </plugin>

			<plugin>
				<groupId>com.mycila</groupId>
				<artifactId>license-maven-plugin</artifactId>
				<version>2.11</version>
				<configuration>
					<header>com/mycila/maven/plugin/license/templates/MIT.txt</header>
					<properties>
						<owner>Ilkka Seppälä</owner>
					</properties>
					<skipExistingHeaders>true</skipExistingHeaders>
				</configuration>
				<executions>
					<execution>
						<id>install-format</id>
						<phase>install</phase>
						<goals>
							<goal>format</goal>
						</goals>
					</execution>
				</executions>
			</plugin>
		</plugins>
	</build>

  <reporting>
    <plugins>
      <plugin>
        <groupId>org.apache.maven.plugins</groupId>
        <artifactId>maven-pmd-plugin</artifactId>
        <version>3.6</version>
      </plugin>
    </plugins>
  </reporting>

</project><|MERGE_RESOLUTION|>--- conflicted
+++ resolved
@@ -17,14 +17,7 @@
     LIABILITY, WHETHER IN AN ACTION OF CONTRACT, TORT OR OTHERWISE, ARISING FROM,
     OUT OF OR IN CONNECTION WITH THE SOFTWARE OR THE USE OR OTHER DEALINGS IN
     THE SOFTWARE.
-<<<<<<< HEAD
-
 --><project xmlns="http://maven.apache.org/POM/4.0.0" xmlns:xsi="http://www.w3.org/2001/XMLSchema-instance" xsi:schemaLocation="http://maven.apache.org/POM/4.0.0 http://maven.apache.org/xsd/maven-4.0.0.xsd">
-=======
--->
-<project xmlns:xsi="http://www.w3.org/2001/XMLSchema-instance" xmlns="http://maven.apache.org/POM/4.0.0"
-		 xsi:schemaLocation="http://maven.apache.org/POM/4.0.0 http://maven.apache.org/xsd/maven-4.0.0.xsd">
->>>>>>> 534fb67e
 	<modelVersion>4.0.0</modelVersion>
 
 	<groupId>com.iluwatar</groupId>
@@ -125,14 +118,10 @@
 		<module>value-object</module>
 		<module>monad</module>
 		<module>mute-idiom</module>
-<<<<<<< HEAD
-		<module>hexagonal</module>
-  </modules>
-=======
 		<module>mutex</module>
 		<module>semaphore</module>
-	</modules>
->>>>>>> 534fb67e
+                <module>hexagonal</module>
+  </modules>
 
 	<dependencyManagement>
 		<dependencies>
