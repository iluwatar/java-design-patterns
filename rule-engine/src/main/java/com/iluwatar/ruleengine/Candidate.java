--- conflicted
+++ resolved
@@ -2,13 +2,66 @@
 
 
 public class Candidate {
-<<<<<<< HEAD
   // Add private fields here
   private int lengthOfCurrentResidence;
   private String englishProficiency;
   private boolean isNominatedOccupationOnTheList;
   private boolean isSmallBusinessOwner;
   private int smallBusinessTurnover;
+    // Add private fields here
+    private int lengthOfCurrentResidence;
+    private String englishProficiency;
+    private boolean isNominatedOccupationOnTheList;
+    private boolean isSmallBusinessOwner;
+    private int smallBusinessTurnover;
+    private int Length_of_ACT_employment;
+
+    public int getYears_of_Study() {
+        return Years_of_Study;
+    }
+
+    public void setYears_of_Study(int years_of_Study) {
+        Years_of_Study = years_of_Study;
+    }
+
+    private int  Years_of_Study;
+
+    private String Tertiary_Qualification;
+    private int Assets;
+    private String Close_Family_Ties;
+
+    public int getLength_of_ACT_employment() {
+        return Length_of_ACT_employment;
+    }
+
+    public void setLength_of_ACT_employment(int length_of_ACT_employment) {
+        Length_of_ACT_employment = length_of_ACT_employment;
+    }
+
+    public String getTertiary_Qualification() {
+        return Tertiary_Qualification;
+    }
+
+    public void setTertiary_Qualification(String  tertiary_Qualification) {
+        Tertiary_Qualification = tertiary_Qualification;
+    }
+
+    public int getAssets() {
+        return Assets;
+    }
+
+    public void setAssets(int assets) {
+        Assets = assets;
+    }
+
+    public String getClose_Family_Ties() {
+        return Close_Family_Ties;
+    }
+
+    public void setClose_Family_Ties(String close_Family_Ties) {
+        Close_Family_Ties = close_Family_Ties;
+    }
+
 
   /**
    * Multiple lines of Javadoc text are written here,
@@ -67,102 +120,4 @@
   }
 
   // Remember setters and getters
-=======
-    // Add private fields here
-    private int lengthOfCurrentResidence;
-    private String englishProficiency;
-    private boolean isNominatedOccupationOnTheList;
-    private boolean isSmallBusinessOwner;
-    private int smallBusinessTurnover;
-    private int Length_of_ACT_employment;
-
-    public int getYears_of_Study() {
-        return Years_of_Study;
-    }
-
-    public void setYears_of_Study(int years_of_Study) {
-        Years_of_Study = years_of_Study;
-    }
-
-    private int  Years_of_Study;
-
-    private String Tertiary_Qualification;
-    private int Assets;
-    private String Close_Family_Ties;
-
-    public int getLength_of_ACT_employment() {
-        return Length_of_ACT_employment;
-    }
-
-    public void setLength_of_ACT_employment(int length_of_ACT_employment) {
-        Length_of_ACT_employment = length_of_ACT_employment;
-    }
-
-    public String getTertiary_Qualification() {
-        return Tertiary_Qualification;
-    }
-
-    public void setTertiary_Qualification(String  tertiary_Qualification) {
-        Tertiary_Qualification = tertiary_Qualification;
-    }
-
-    public int getAssets() {
-        return Assets;
-    }
-
-    public void setAssets(int assets) {
-        Assets = assets;
-    }
-
-    public String getClose_Family_Ties() {
-        return Close_Family_Ties;
-    }
-
-    public void setClose_Family_Ties(String close_Family_Ties) {
-        Close_Family_Ties = close_Family_Ties;
-    }
-
-
-    public int getLengthOfCurrentResidence() {
-        return lengthOfCurrentResidence;
-    }
-
-    public void setLengthOfCurrentResidence(int lengthOfCurrentResidence) {
-        this.lengthOfCurrentResidence = lengthOfCurrentResidence;
-    }
-
-    public String getEnglishProficiency() {
-        return englishProficiency;
-    }
-
-    public void setEnglishProficiency(String englishProficiency) {
-        this.englishProficiency = englishProficiency;
-    }
-
-    public boolean isNominatedOccupationOnTheList() {
-        return isNominatedOccupationOnTheList;
-    }
-
-    public void setNominatedOccupationOnTheList(boolean nominatedOccupationOnTheList) {
-        isNominatedOccupationOnTheList = nominatedOccupationOnTheList;
-    }
-
-    public boolean isSmallBusinessOwner() {
-        return isSmallBusinessOwner;
-    }
-
-    public void setSmallBusinessOwner(boolean smallBusinessOwner) {
-        isSmallBusinessOwner = smallBusinessOwner;
-    }
-
-    public int getSmallBusinessTurnover() {
-        return smallBusinessTurnover;
-    }
-
-    public void setSmallBusinessTurnover(int smallBusinessTurnover) {
-        this.smallBusinessTurnover = smallBusinessTurnover;
-    }
-
-    // Remember setters and getters
->>>>>>> 6f5dc0ed
 }