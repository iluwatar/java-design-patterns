/*
 * This project is licensed under the MIT license. Module model-view-viewmodel is using ZK framework licensed under LGPL (see lgpl-3.0.txt).
 *
 * The MIT License
 * Copyright © 2014-2022 Ilkka Seppälä
 *
 * Permission is hereby granted, free of charge, to any person obtaining a copy
 * of this software and associated documentation files (the "Software"), to deal
 * in the Software without restriction, including without limitation the rights
 * to use, copy, modify, merge, publish, distribute, sublicense, and/or sell
 * copies of the Software, and to permit persons to whom the Software is
 * furnished to do so, subject to the following conditions:
 *
 * The above copyright notice and this permission notice shall be included in
 * all copies or substantial portions of the Software.
 *
 * THE SOFTWARE IS PROVIDED "AS IS", WITHOUT WARRANTY OF ANY KIND, EXPRESS OR
 * IMPLIED, INCLUDING BUT NOT LIMITED TO THE WARRANTIES OF MERCHANTABILITY,
 * FITNESS FOR A PARTICULAR PURPOSE AND NONINFRINGEMENT. IN NO EVENT SHALL THE
 * AUTHORS OR COPYRIGHT HOLDERS BE LIABLE FOR ANY CLAIM, DAMAGES OR OTHER
 * LIABILITY, WHETHER IN AN ACTION OF CONTRACT, TORT OR OTHERWISE, ARISING FROM,
 * OUT OF OR IN CONNECTION WITH THE SOFTWARE OR THE USE OR OTHER DEALINGS IN
 * THE SOFTWARE.
 */
package com.iluwatar.ruleengine;
/**
 * This rule states:
 * The candidate has invested a small business locally with enough turnover.
 * $250000+: 5 points
 */
public class SmallBusinessRule implements ImmigrationRule {
  /**
   * Check if this Small Business Rule can be executed or not.
   *
<<<<<<< HEAD
   * @param candidate the current candidate
=======
   * @param candidate : the current candidate.
>>>>>>> 90b7b107
   * @return boolean: true if the candidate has met the Small Business Rule
   * @author Harry Li
   */
  @Override
  public boolean shouldRun(Candidate candidate) {
    return candidate.isSmallBusinessOwner();
  }

  /**
   * Execute this Small Business Rule.
   *
<<<<<<< HEAD
   * @param candidate the current candidate
=======
   * @param candidate : the current candidate.
>>>>>>> 90b7b107
   * @return int: the score that the candidate can get based on its small business turnover
   * @author Harry Li
   */
  @Override
  public int runRule(Candidate candidate) {
    int turnover = candidate.getSmallBusinessTurnover();

    if (turnover >= 100000 && turnover < 200000) {
      return 10;
    }
    if (turnover >= 200000) {
      return 20;
    }

    return 0;
  }
}<|MERGE_RESOLUTION|>--- conflicted
+++ resolved
@@ -32,11 +32,7 @@
   /**
    * Check if this Small Business Rule can be executed or not.
    *
-<<<<<<< HEAD
-   * @param candidate the current candidate
-=======
    * @param candidate : the current candidate.
->>>>>>> 90b7b107
    * @return boolean: true if the candidate has met the Small Business Rule
    * @author Harry Li
    */
@@ -48,11 +44,7 @@
   /**
    * Execute this Small Business Rule.
    *
-<<<<<<< HEAD
-   * @param candidate the current candidate
-=======
    * @param candidate : the current candidate.
->>>>>>> 90b7b107
    * @return int: the score that the candidate can get based on its small business turnover
    * @author Harry Li
    */
