<?xml version="1.0" encoding="UTF-8"?>
<!--

    This project is licensed under the MIT license. Module model-view-viewmodel is using ZK framework licensed under LGPL (see lgpl-3.0.txt).

    The MIT License
    Copyright © 2014-2022 Ilkka Seppälä

    Permission is hereby granted, free of charge, to any person obtaining a copy
    of this software and associated documentation files (the "Software"), to deal
    in the Software without restriction, including without limitation the rights
    to use, copy, modify, merge, publish, distribute, sublicense, and/or sell
    copies of the Software, and to permit persons to whom the Software is
    furnished to do so, subject to the following conditions:

    The above copyright notice and this permission notice shall be included in
    all copies or substantial portions of the Software.

    THE SOFTWARE IS PROVIDED "AS IS", WITHOUT WARRANTY OF ANY KIND, EXPRESS OR
    IMPLIED, INCLUDING BUT NOT LIMITED TO THE WARRANTIES OF MERCHANTABILITY,
    FITNESS FOR A PARTICULAR PURPOSE AND NONINFRINGEMENT. IN NO EVENT SHALL THE
    AUTHORS OR COPYRIGHT HOLDERS BE LIABLE FOR ANY CLAIM, DAMAGES OR OTHER
    LIABILITY, WHETHER IN AN ACTION OF CONTRACT, TORT OR OTHERWISE, ARISING FROM,
    OUT OF OR IN CONNECTION WITH THE SOFTWARE OR THE USE OR OTHER DEALINGS IN
    THE SOFTWARE.

-->
<project xmlns="http://maven.apache.org/POM/4.0.0"
         xmlns:xsi="http://www.w3.org/2001/XMLSchema-instance"
         xsi:schemaLocation="http://maven.apache.org/POM/4.0.0 http://maven.apache.org/xsd/maven-4.0.0.xsd">
    <parent>
        <artifactId>java-design-patterns</artifactId>
        <groupId>com.iluwatar</groupId>
        <version>1.26.0-SNAPSHOT</version>
    </parent>
    <modelVersion>4.0.0</modelVersion>

    <artifactId>rule-engine</artifactId>
    <dependencies>
        <dependency>
            <groupId>org.testng</groupId>
            <artifactId>testng</artifactId>
            <version>RELEASE</version>
            <scope>test</scope>
        </dependency>
<<<<<<< HEAD
        <dependency>
            <groupId>org.junit.jupiter</groupId>
            <artifactId>junit-jupiter-api</artifactId>
            <scope>test</scope>
        </dependency>
=======
>>>>>>> 90b7b107
    </dependencies>

    <properties>
        <maven.compiler.source>18</maven.compiler.source>
        <maven.compiler.target>18</maven.compiler.target>
        <project.build.sourceEncoding>UTF-8</project.build.sourceEncoding>
    </properties>

</project><|MERGE_RESOLUTION|>--- conflicted
+++ resolved
@@ -43,14 +43,11 @@
             <version>RELEASE</version>
             <scope>test</scope>
         </dependency>
-<<<<<<< HEAD
         <dependency>
             <groupId>org.junit.jupiter</groupId>
             <artifactId>junit-jupiter-api</artifactId>
             <scope>test</scope>
         </dependency>
-=======
->>>>>>> 90b7b107
     </dependencies>
 
     <properties>
