/*
 * This project is licensed under the MIT license. Module model-view-viewmodel is using ZK framework licensed under LGPL (see lgpl-3.0.txt).
 *
 * The MIT License
 * Copyright © 2014-2022 Ilkka Seppälä
 *
 * Permission is hereby granted, free of charge, to any person obtaining a copy
 * of this software and associated documentation files (the "Software"), to deal
 * in the Software without restriction, including without limitation the rights
 * to use, copy, modify, merge, publish, distribute, sublicense, and/or sell
 * copies of the Software, and to permit persons to whom the Software is
 * furnished to do so, subject to the following conditions:
 *
 * The above copyright notice and this permission notice shall be included in
 * all copies or substantial portions of the Software.
 *
 * THE SOFTWARE IS PROVIDED "AS IS", WITHOUT WARRANTY OF ANY KIND, EXPRESS OR
 * IMPLIED, INCLUDING BUT NOT LIMITED TO THE WARRANTIES OF MERCHANTABILITY,
 * FITNESS FOR A PARTICULAR PURPOSE AND NONINFRINGEMENT. IN NO EVENT SHALL THE
 * AUTHORS OR COPYRIGHT HOLDERS BE LIABLE FOR ANY CLAIM, DAMAGES OR OTHER
 * LIABILITY, WHETHER IN AN ACTION OF CONTRACT, TORT OR OTHERWISE, ARISING FROM,
 * OUT OF OR IN CONNECTION WITH THE SOFTWARE OR THE USE OR OTHER DEALINGS IN
 * THE SOFTWARE.
 */
package com.iluwatar.specialcase;

import org.slf4j.Logger;
import org.slf4j.LoggerFactory;

/**
 * <p>The Special Case Pattern is a software design pattern that encapsulates particular cases
 * into subclasses that provide special behaviors.</p>
 *
 * <p>In this example ({@link ReceiptViewModel}) encapsulates all particular cases.</p>
 */
public class App {

  private static final Logger LOGGER = LoggerFactory.getLogger(App.class);
  private static final String REQUEST_USER_ABC = "[REQUEST] User: abc123 buy product: {}";
  private static final String REQUEST_USER_IGNITE = "[REQUEST] User: ignite1771 buy product: {}";
  private static final String USER_ABC123 = "abc123";
  private static final String USER_IGNITE1771 = "ignite1771";

  private static final String LOGGER_STRING = "[REQUEST] User: {} buy product: {}";
  private static final String TEST_USER_1 = "ignite1771";
  private static final String TEST_USER_2 = "abc123";
  private static final String ITEM_TV = "tv";
  private static final String ITEM_CAR = "car";
  private static final String ITEM_COMPUTER = "computer";

  /**
   * Program entry point.
   */
  public static void main(String[] args) {
    // DB seeding
    LOGGER.info("Db seeding: " + "1 user: {\"ignite1771\", amount = 1000.0}, "
        + "2 products: {\"computer\": price = 800.0, \"car\": price = 20000.0}");
<<<<<<< HEAD
    Db.getInstance().seedUser(USER_IGNITE1771, 1000.0);
    Db.getInstance().seedItem(ProductType.COMPUTER.getItemType(), 800.0);
    Db.getInstance().seedItem(ProductType.CAR.getItemType(), 20000.0);
=======
    Db.getInstance().seedUser(TEST_USER_1, 1000.0);
    Db.getInstance().seedItem(ITEM_COMPUTER, 800.0);
    Db.getInstance().seedItem(ITEM_CAR, 20000.0);
>>>>>>> 3605f8fe

    final var applicationServices = new ApplicationServicesImpl();
    ReceiptViewModel receipt;

<<<<<<< HEAD
    LOGGER.info(REQUEST_USER_ABC, ProductType.TV.getItemType());
    receipt = applicationServices.loggedInUserPurchase(USER_ABC123, ProductType.TV.getItemType());
    receipt.show();
    MaintenanceLock.getInstance().setLock(false);
    LOGGER.info(REQUEST_USER_ABC, ProductType.TV.getItemType());
    receipt = applicationServices.loggedInUserPurchase(USER_ABC123, ProductType.TV.getItemType());
    receipt.show();
    LOGGER.info(REQUEST_USER_IGNITE, ProductType.TV.getItemType());
    receipt = applicationServices.loggedInUserPurchase(USER_IGNITE1771, ProductType.TV.getItemType());
    receipt.show();
    LOGGER.info(REQUEST_USER_IGNITE, ProductType.CAR.getItemType());
    receipt = applicationServices.loggedInUserPurchase(USER_IGNITE1771, ProductType.CAR.getItemType());
    receipt.show();
    LOGGER.info(REQUEST_USER_IGNITE, ProductType.COMPUTER.getItemType());
    receipt = applicationServices.loggedInUserPurchase(USER_IGNITE1771, ProductType.COMPUTER.getItemType());
=======
    LOGGER.info(LOGGER_STRING, TEST_USER_2, ITEM_TV);
    receipt = applicationServices.loggedInUserPurchase(TEST_USER_2, ITEM_TV);
    receipt.show();
    MaintenanceLock.getInstance().setLock(false);
    LOGGER.info(LOGGER_STRING, TEST_USER_2, ITEM_TV);
    receipt = applicationServices.loggedInUserPurchase(TEST_USER_2, ITEM_TV);
    receipt.show();
    LOGGER.info(LOGGER_STRING, TEST_USER_1, ITEM_TV);
    receipt = applicationServices.loggedInUserPurchase(TEST_USER_1, ITEM_TV);
    receipt.show();
    LOGGER.info(LOGGER_STRING, TEST_USER_1, ITEM_CAR);
    receipt = applicationServices.loggedInUserPurchase(TEST_USER_1, ITEM_CAR);
    receipt.show();
    LOGGER.info(LOGGER_STRING, TEST_USER_1, ITEM_COMPUTER);
    receipt = applicationServices.loggedInUserPurchase(TEST_USER_1, ITEM_COMPUTER);
>>>>>>> 3605f8fe
    receipt.show();
  }
}<|MERGE_RESOLUTION|>--- conflicted
+++ resolved
@@ -36,10 +36,6 @@
 public class App {
 
   private static final Logger LOGGER = LoggerFactory.getLogger(App.class);
-  private static final String REQUEST_USER_ABC = "[REQUEST] User: abc123 buy product: {}";
-  private static final String REQUEST_USER_IGNITE = "[REQUEST] User: ignite1771 buy product: {}";
-  private static final String USER_ABC123 = "abc123";
-  private static final String USER_IGNITE1771 = "ignite1771";
 
   private static final String LOGGER_STRING = "[REQUEST] User: {} buy product: {}";
   private static final String TEST_USER_1 = "ignite1771";
@@ -55,36 +51,13 @@
     // DB seeding
     LOGGER.info("Db seeding: " + "1 user: {\"ignite1771\", amount = 1000.0}, "
         + "2 products: {\"computer\": price = 800.0, \"car\": price = 20000.0}");
-<<<<<<< HEAD
-    Db.getInstance().seedUser(USER_IGNITE1771, 1000.0);
-    Db.getInstance().seedItem(ProductType.COMPUTER.getItemType(), 800.0);
-    Db.getInstance().seedItem(ProductType.CAR.getItemType(), 20000.0);
-=======
     Db.getInstance().seedUser(TEST_USER_1, 1000.0);
     Db.getInstance().seedItem(ITEM_COMPUTER, 800.0);
     Db.getInstance().seedItem(ITEM_CAR, 20000.0);
->>>>>>> 3605f8fe
 
     final var applicationServices = new ApplicationServicesImpl();
     ReceiptViewModel receipt;
 
-<<<<<<< HEAD
-    LOGGER.info(REQUEST_USER_ABC, ProductType.TV.getItemType());
-    receipt = applicationServices.loggedInUserPurchase(USER_ABC123, ProductType.TV.getItemType());
-    receipt.show();
-    MaintenanceLock.getInstance().setLock(false);
-    LOGGER.info(REQUEST_USER_ABC, ProductType.TV.getItemType());
-    receipt = applicationServices.loggedInUserPurchase(USER_ABC123, ProductType.TV.getItemType());
-    receipt.show();
-    LOGGER.info(REQUEST_USER_IGNITE, ProductType.TV.getItemType());
-    receipt = applicationServices.loggedInUserPurchase(USER_IGNITE1771, ProductType.TV.getItemType());
-    receipt.show();
-    LOGGER.info(REQUEST_USER_IGNITE, ProductType.CAR.getItemType());
-    receipt = applicationServices.loggedInUserPurchase(USER_IGNITE1771, ProductType.CAR.getItemType());
-    receipt.show();
-    LOGGER.info(REQUEST_USER_IGNITE, ProductType.COMPUTER.getItemType());
-    receipt = applicationServices.loggedInUserPurchase(USER_IGNITE1771, ProductType.COMPUTER.getItemType());
-=======
     LOGGER.info(LOGGER_STRING, TEST_USER_2, ITEM_TV);
     receipt = applicationServices.loggedInUserPurchase(TEST_USER_2, ITEM_TV);
     receipt.show();
@@ -100,7 +73,6 @@
     receipt.show();
     LOGGER.info(LOGGER_STRING, TEST_USER_1, ITEM_COMPUTER);
     receipt = applicationServices.loggedInUserPurchase(TEST_USER_1, ITEM_COMPUTER);
->>>>>>> 3605f8fe
     receipt.show();
   }
 }