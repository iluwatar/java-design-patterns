--- conflicted
+++ resolved
@@ -23,18 +23,9 @@
 
 package com.iluwatar.commander;
 
-<<<<<<< HEAD
-import com.iluwatar.commander.exceptions.DatabaseUnavailableException;
-
-import java.util.ArrayList;
-import java.util.Hashtable;
-import java.util.List;
-import java.util.Random;
-=======
 import java.util.*;
 
 import com.iluwatar.commander.exceptions.DatabaseUnavailableException;
->>>>>>> 6bb34389
 
 /**
  * Service class is an abstract class extended by all services in this example. They
@@ -56,11 +47,7 @@
 
   protected Service(Database db, Exception...exc) {
     this.database = db;
-<<<<<<< HEAD
-    this.exceptionsList = new ArrayList<Exception>(List.of(exc));
-=======
     this.exceptionsList = new ArrayList<>(List.of(exc));
->>>>>>> 6bb34389
   }
 
   public abstract String receiveRequest(Object...parameters) throws DatabaseUnavailableException;
