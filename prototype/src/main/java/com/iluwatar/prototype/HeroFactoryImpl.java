<<<<<<< HEAD
/**
 * The MIT License
 * Copyright (c) 2014-2016 Ilkka Seppälä
 *
 * Permission is hereby granted, free of charge, to any person obtaining a copy
 * of this software and associated documentation files (the "Software"), to deal
 * in the Software without restriction, including without limitation the rights
 * to use, copy, modify, merge, publish, distribute, sublicense, and/or sell
 * copies of the Software, and to permit persons to whom the Software is
 * furnished to do so, subject to the following conditions:
 *
 * The above copyright notice and this permission notice shall be included in
 * all copies or substantial portions of the Software.
 *
 * THE SOFTWARE IS PROVIDED "AS IS", WITHOUT WARRANTY OF ANY KIND, EXPRESS OR
 * IMPLIED, INCLUDING BUT NOT LIMITED TO THE WARRANTIES OF MERCHANTABILITY,
 * FITNESS FOR A PARTICULAR PURPOSE AND NONINFRINGEMENT. IN NO EVENT SHALL THE
 * AUTHORS OR COPYRIGHT HOLDERS BE LIABLE FOR ANY CLAIM, DAMAGES OR OTHER
 * LIABILITY, WHETHER IN AN ACTION OF CONTRACT, TORT OR OTHERWISE, ARISING FROM,
 * OUT OF OR IN CONNECTION WITH THE SOFTWARE OR THE USE OR OTHER DEALINGS IN
 * THE SOFTWARE.
 */
package com.iluwatar.prototype;

/**
 * 
 * Concrete factory class.
 * 
 */
public class HeroFactoryImpl implements HeroFactory {

  private Mage mage;
  private Warlord warlord;
  private Beast beast;

  /**
   * Constructor
   */
  public HeroFactoryImpl(Mage mage, Warlord warlord, Beast beast) {
    this.mage = mage;
    this.warlord = warlord;
    this.beast = beast;
  }

  /**
   * Create mage
   */
  public Mage createMage() {
    try {
      return mage.clone();
    } catch (CloneNotSupportedException e) {
      return null;
    }
  }

  /**
   * Create warlord
   */
  public Warlord createWarlord() {
    try {
      return warlord.clone();
    } catch (CloneNotSupportedException e) {
      return null;
    }
  }

  /**
   * Create beast
   */
  public Beast createBeast() {
    try {
      return beast.clone();
    } catch (CloneNotSupportedException e) {
      return null;
    }
  }

}
=======
/**
 * The MIT License
 * Copyright (c) 2014-2016 Ilkka Seppälä
 *
 * Permission is hereby granted, free of charge, to any person obtaining a copy
 * of this software and associated documentation files (the "Software"), to deal
 * in the Software without restriction, including without limitation the rights
 * to use, copy, modify, merge, publish, distribute, sublicense, and/or sell
 * copies of the Software, and to permit persons to whom the Software is
 * furnished to do so, subject to the following conditions:
 *
 * The above copyright notice and this permission notice shall be included in
 * all copies or substantial portions of the Software.
 *
 * THE SOFTWARE IS PROVIDED "AS IS", WITHOUT WARRANTY OF ANY KIND, EXPRESS OR
 * IMPLIED, INCLUDING BUT NOT LIMITED TO THE WARRANTIES OF MERCHANTABILITY,
 * FITNESS FOR A PARTICULAR PURPOSE AND NONINFRINGEMENT. IN NO EVENT SHALL THE
 * AUTHORS OR COPYRIGHT HOLDERS BE LIABLE FOR ANY CLAIM, DAMAGES OR OTHER
 * LIABILITY, WHETHER IN AN ACTION OF CONTRACT, TORT OR OTHERWISE, ARISING FROM,
 * OUT OF OR IN CONNECTION WITH THE SOFTWARE OR THE USE OR OTHER DEALINGS IN
 * THE SOFTWARE.
 */
package com.iluwatar.prototype;

/**
 * 
 * Concrete factory class.
 * 
 */
public class HeroFactoryImpl implements HeroFactory {

  private Mage mage;
  private Warlord warlord;
  private Beast beast;

  /**
   * Constructor
   */
  public HeroFactoryImpl(Mage mage, Warlord warlord, Beast beast) {
    this.mage = mage;
    this.warlord = warlord;
    this.beast = beast;
  }

  /**
   * Create mage
   */
  public Mage createMage() {
    try {
      return mage.copy();
    } catch (CloneNotSupportedException e) {
      return null;
    }
  }

  /**
   * Create warlord
   */
  public Warlord createWarlord() {
    try {
      return warlord.copy();
    } catch (CloneNotSupportedException e) {
      return null;
    }
  }

  /**
   * Create beast
   */
  public Beast createBeast() {
    try {
      return beast.copy();
    } catch (CloneNotSupportedException e) {
      return null;
    }
  }

}
>>>>>>> e7b119c9
<|MERGE_RESOLUTION|>--- conflicted
+++ resolved
@@ -1,83 +1,3 @@
-<<<<<<< HEAD
-/**
- * The MIT License
- * Copyright (c) 2014-2016 Ilkka Seppälä
- *
- * Permission is hereby granted, free of charge, to any person obtaining a copy
- * of this software and associated documentation files (the "Software"), to deal
- * in the Software without restriction, including without limitation the rights
- * to use, copy, modify, merge, publish, distribute, sublicense, and/or sell
- * copies of the Software, and to permit persons to whom the Software is
- * furnished to do so, subject to the following conditions:
- *
- * The above copyright notice and this permission notice shall be included in
- * all copies or substantial portions of the Software.
- *
- * THE SOFTWARE IS PROVIDED "AS IS", WITHOUT WARRANTY OF ANY KIND, EXPRESS OR
- * IMPLIED, INCLUDING BUT NOT LIMITED TO THE WARRANTIES OF MERCHANTABILITY,
- * FITNESS FOR A PARTICULAR PURPOSE AND NONINFRINGEMENT. IN NO EVENT SHALL THE
- * AUTHORS OR COPYRIGHT HOLDERS BE LIABLE FOR ANY CLAIM, DAMAGES OR OTHER
- * LIABILITY, WHETHER IN AN ACTION OF CONTRACT, TORT OR OTHERWISE, ARISING FROM,
- * OUT OF OR IN CONNECTION WITH THE SOFTWARE OR THE USE OR OTHER DEALINGS IN
- * THE SOFTWARE.
- */
-package com.iluwatar.prototype;
-
-/**
- * 
- * Concrete factory class.
- * 
- */
-public class HeroFactoryImpl implements HeroFactory {
-
-  private Mage mage;
-  private Warlord warlord;
-  private Beast beast;
-
-  /**
-   * Constructor
-   */
-  public HeroFactoryImpl(Mage mage, Warlord warlord, Beast beast) {
-    this.mage = mage;
-    this.warlord = warlord;
-    this.beast = beast;
-  }
-
-  /**
-   * Create mage
-   */
-  public Mage createMage() {
-    try {
-      return mage.clone();
-    } catch (CloneNotSupportedException e) {
-      return null;
-    }
-  }
-
-  /**
-   * Create warlord
-   */
-  public Warlord createWarlord() {
-    try {
-      return warlord.clone();
-    } catch (CloneNotSupportedException e) {
-      return null;
-    }
-  }
-
-  /**
-   * Create beast
-   */
-  public Beast createBeast() {
-    try {
-      return beast.clone();
-    } catch (CloneNotSupportedException e) {
-      return null;
-    }
-  }
-
-}
-=======
 /**
  * The MIT License
  * Copyright (c) 2014-2016 Ilkka Seppälä
@@ -155,5 +75,4 @@
     }
   }
 
-}
->>>>>>> e7b119c9
+}