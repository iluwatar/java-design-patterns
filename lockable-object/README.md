--- conflicted
+++ resolved
@@ -1,13 +1,7 @@
 ---
 title: Lockable Object
-<<<<<<< HEAD
 category: Concurrency
-=======
-folder: lockable-object
-permalink: /patterns/lockable-object/
 language: en
-categories: Concurrency
->>>>>>> 00a40e67
 tags:
 - Performance
 ---
