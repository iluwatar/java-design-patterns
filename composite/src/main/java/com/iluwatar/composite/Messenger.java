/*
 * The MIT License
 * Copyright © 2014-2019 Ilkka Seppälä
 *
 * Permission is hereby granted, free of charge, to any person obtaining a copy
 * of this software and associated documentation files (the "Software"), to deal
 * in the Software without restriction, including without limitation the rights
 * to use, copy, modify, merge, publish, distribute, sublicense, and/or sell
 * copies of the Software, and to permit persons to whom the Software is
 * furnished to do so, subject to the following conditions:
 *
 * The above copyright notice and this permission notice shall be included in
 * all copies or substantial portions of the Software.
 *
 * THE SOFTWARE IS PROVIDED "AS IS", WITHOUT WARRANTY OF ANY KIND, EXPRESS OR
 * IMPLIED, INCLUDING BUT NOT LIMITED TO THE WARRANTIES OF MERCHANTABILITY,
 * FITNESS FOR A PARTICULAR PURPOSE AND NONINFRINGEMENT. IN NO EVENT SHALL THE
 * AUTHORS OR COPYRIGHT HOLDERS BE LIABLE FOR ANY CLAIM, DAMAGES OR OTHER
 * LIABILITY, WHETHER IN AN ACTION OF CONTRACT, TORT OR OTHERWISE, ARISING FROM,
 * OUT OF OR IN CONNECTION WITH THE SOFTWARE OR THE USE OR OTHER DEALINGS IN
 * THE SOFTWARE.
 */

package com.iluwatar.composite;

<<<<<<< HEAD
import java.util.ArrayList;
=======
>>>>>>> 6bb34389
import java.util.List;

/**
 * 
 * Messenger
 *
 */
public class Messenger {

  LetterComposite messageFromOrcs() {

<<<<<<< HEAD
    List<Word> words = new ArrayList<>();

    words.add(new Word(List.of(new Letter('W'), new Letter('h'), new Letter('e'), new Letter(
        'r'), new Letter('e'))));
    words.add(new Word(List.of(new Letter('t'), new Letter('h'), new Letter('e'), new Letter(
        'r'), new Letter('e'))));
    words.add(new Word(List.of(new Letter('i'), new Letter('s'))));
    words.add(new Word(List.of(new Letter('a'))));
    words.add(new Word(List.of(new Letter('w'), new Letter('h'), new Letter('i'), new Letter(
        'p'))));
    words.add(new Word(List.of(new Letter('t'), new Letter('h'), new Letter('e'), new Letter(
        'r'), new Letter('e'))));
    words.add(new Word(List.of(new Letter('i'), new Letter('s'))));
    words.add(new Word(List.of(new Letter('a'))));
    words.add(new Word(List.of(new Letter('w'), new Letter('a'), new Letter('y'))));
=======
    List<Word> words = List.of(
            new Word(List.of(new Letter('W'), new Letter('h'), new Letter('e'), new Letter(
                    'r'), new Letter('e'))),
            new Word(List.of(new Letter('t'), new Letter('h'), new Letter('e'), new Letter(
                    'r'), new Letter('e'))),
            new Word(List.of(new Letter('i'), new Letter('s'))),
            new Word(List.of(new Letter('a'))),
            new Word(List.of(new Letter('w'), new Letter('h'), new Letter('i'), new Letter(
                    'p'))),
            new Word(List.of(new Letter('t'), new Letter('h'), new Letter('e'), new Letter(
                    'r'), new Letter('e'))),
            new Word(List.of(new Letter('i'), new Letter('s'))),
            new Word(List.of(new Letter('a'))),
            new Word(List.of(new Letter('w'), new Letter('a'), new Letter('y'))));
>>>>>>> 6bb34389

    return new Sentence(words);

  }

  LetterComposite messageFromElves() {

<<<<<<< HEAD
    List<Word> words = new ArrayList<>();

    words.add(new Word(List.of(new Letter('M'), new Letter('u'), new Letter('c'), new Letter(
        'h'))));
    words.add(new Word(List.of(new Letter('w'), new Letter('i'), new Letter('n'), new Letter(
        'd'))));
    words.add(new Word(List.of(new Letter('p'), new Letter('o'), new Letter('u'), new Letter(
        'r'), new Letter('s'))));
    words.add(new Word(List.of(new Letter('f'), new Letter('r'), new Letter('o'), new Letter(
        'm'))));
    words.add(new Word(List.of(new Letter('y'), new Letter('o'), new Letter('u'), new Letter(
        'r'))));
    words.add(new Word(List.of(new Letter('m'), new Letter('o'), new Letter('u'), new Letter(
        't'), new Letter('h'))));
=======
    List<Word> words = List.of(
            new Word(List.of(new Letter('M'), new Letter('u'), new Letter('c'), new Letter('h'))),
            new Word(List.of(new Letter('w'), new Letter('i'), new Letter('n'), new Letter('d'))),
            new Word(List.of(new Letter('p'), new Letter('o'), new Letter('u'), new Letter('r'),
                    new Letter('s'))),
            new Word(List.of(new Letter('f'), new Letter('r'), new Letter('o'), new Letter('m'))),
            new Word(List.of(new Letter('y'), new Letter('o'), new Letter('u'), new Letter('r'))),
            new Word(List.of(new Letter('m'), new Letter('o'), new Letter('u'), new Letter('t'),
                    new Letter('h'))));
>>>>>>> 6bb34389

    return new Sentence(words);

  }

}<|MERGE_RESOLUTION|>--- conflicted
+++ resolved
@@ -23,10 +23,6 @@
 
 package com.iluwatar.composite;
 
-<<<<<<< HEAD
-import java.util.ArrayList;
-=======
->>>>>>> 6bb34389
 import java.util.List;
 
 /**
@@ -38,23 +34,6 @@
 
   LetterComposite messageFromOrcs() {
 
-<<<<<<< HEAD
-    List<Word> words = new ArrayList<>();
-
-    words.add(new Word(List.of(new Letter('W'), new Letter('h'), new Letter('e'), new Letter(
-        'r'), new Letter('e'))));
-    words.add(new Word(List.of(new Letter('t'), new Letter('h'), new Letter('e'), new Letter(
-        'r'), new Letter('e'))));
-    words.add(new Word(List.of(new Letter('i'), new Letter('s'))));
-    words.add(new Word(List.of(new Letter('a'))));
-    words.add(new Word(List.of(new Letter('w'), new Letter('h'), new Letter('i'), new Letter(
-        'p'))));
-    words.add(new Word(List.of(new Letter('t'), new Letter('h'), new Letter('e'), new Letter(
-        'r'), new Letter('e'))));
-    words.add(new Word(List.of(new Letter('i'), new Letter('s'))));
-    words.add(new Word(List.of(new Letter('a'))));
-    words.add(new Word(List.of(new Letter('w'), new Letter('a'), new Letter('y'))));
-=======
     List<Word> words = List.of(
             new Word(List.of(new Letter('W'), new Letter('h'), new Letter('e'), new Letter(
                     'r'), new Letter('e'))),
@@ -69,7 +48,6 @@
             new Word(List.of(new Letter('i'), new Letter('s'))),
             new Word(List.of(new Letter('a'))),
             new Word(List.of(new Letter('w'), new Letter('a'), new Letter('y'))));
->>>>>>> 6bb34389
 
     return new Sentence(words);
 
@@ -77,22 +55,6 @@
 
   LetterComposite messageFromElves() {
 
-<<<<<<< HEAD
-    List<Word> words = new ArrayList<>();
-
-    words.add(new Word(List.of(new Letter('M'), new Letter('u'), new Letter('c'), new Letter(
-        'h'))));
-    words.add(new Word(List.of(new Letter('w'), new Letter('i'), new Letter('n'), new Letter(
-        'd'))));
-    words.add(new Word(List.of(new Letter('p'), new Letter('o'), new Letter('u'), new Letter(
-        'r'), new Letter('s'))));
-    words.add(new Word(List.of(new Letter('f'), new Letter('r'), new Letter('o'), new Letter(
-        'm'))));
-    words.add(new Word(List.of(new Letter('y'), new Letter('o'), new Letter('u'), new Letter(
-        'r'))));
-    words.add(new Word(List.of(new Letter('m'), new Letter('o'), new Letter('u'), new Letter(
-        't'), new Letter('h'))));
-=======
     List<Word> words = List.of(
             new Word(List.of(new Letter('M'), new Letter('u'), new Letter('c'), new Letter('h'))),
             new Word(List.of(new Letter('w'), new Letter('i'), new Letter('n'), new Letter('d'))),
@@ -102,7 +64,6 @@
             new Word(List.of(new Letter('y'), new Letter('o'), new Letter('u'), new Letter('r'))),
             new Word(List.of(new Letter('m'), new Letter('o'), new Letter('u'), new Letter('t'),
                     new Letter('h'))));
->>>>>>> 6bb34389
 
     return new Sentence(words);
 
