--- conflicted
+++ resolved
@@ -292,12 +292,15 @@
       ]
     },
     {
-<<<<<<< HEAD
       "login": "dzmitryh",
       "name": "Dima Gubin",
       "avatar_url": "https://avatars2.githubusercontent.com/u/5390492?v=4",
       "profile": "https://about.me/dzmitryh",
-=======
+      "contributions": [
+        "code"
+      ]
+    },
+    {
       "login": "jjjimenez100",
       "name": "Joshua Jimenez",
       "avatar_url": "https://avatars3.githubusercontent.com/u/22243493?v=4",
@@ -806,7 +809,6 @@
       "name": "Robert Kasperczyk",
       "avatar_url": "https://avatars1.githubusercontent.com/u/9137432?v=4",
       "profile": "https://github.com/robertt240",
->>>>>>> 1f900d16
       "contributions": [
         "code"
       ]
