{
  "files": [
    "README.md"
  ],
  "imageSize": 100,
  "commit": false,
  "contributors": [
    {
      "login": "iluwatar",
      "name": "Ilkka Seppälä",
      "avatar_url": "https://avatars1.githubusercontent.com/u/582346?v=4",
      "profile": "https://github.com/iluwatar",
      "contributions": [
        "projectManagement",
        "maintenance",
        "content"
      ]
    },
    {
      "login": "amit1307",
      "name": "amit1307",
      "avatar_url": "https://avatars0.githubusercontent.com/u/23420222?v=4",
      "profile": "https://github.com/amit1307",
      "contributions": [
        "code"
      ]
    },
    {
      "login": "npathai",
      "name": "Narendra Pathai",
      "avatar_url": "https://avatars2.githubusercontent.com/u/1792515?v=4",
      "profile": "https://github.com/npathai",
      "contributions": [
        "code",
        "ideas",
        "review"
      ]
    },
    {
      "login": "fluxw42",
      "name": "Jeroen Meulemeester",
      "avatar_url": "https://avatars1.githubusercontent.com/u/1545460?v=4",
      "profile": "https://github.com/fluxw42",
      "contributions": [
        "code"
      ]
    },
    {
      "login": "mikulucky",
      "name": "Joseph McCarthy",
      "avatar_url": "https://avatars0.githubusercontent.com/u/4526195?v=4",
      "profile": "http://www.joemccarthy.co.uk",
      "contributions": [
        "code"
      ]
    },
    {
      "login": "thomasoss",
      "name": "Thomas",
      "avatar_url": "https://avatars1.githubusercontent.com/u/22516154?v=4",
      "profile": "https://github.com/thomasoss",
      "contributions": [
        "code"
      ]
    },
    {
      "login": "anuragagarwal561994",
      "name": "Anurag Agarwal",
      "avatar_url": "https://avatars1.githubusercontent.com/u/6075379?v=4",
      "profile": "https://github.com/anuragagarwal561994",
      "contributions": [
        "code"
      ]
    },
    {
      "login": "markusmo3",
      "name": "Markus Moser",
      "avatar_url": "https://avatars1.githubusercontent.com/u/3317416?v=4",
      "profile": "https://markusmo3.github.io",
      "contributions": [
        "design",
        "code",
        "ideas"
      ]
    },
    {
      "login": "isabiq",
      "name": "Sabiq Ihab",
      "avatar_url": "https://avatars1.githubusercontent.com/u/19510920?v=4",
      "profile": "https://twitter.com/i_sabiq",
      "contributions": [
        "code"
      ]
    },
    {
      "login": "inbravo",
      "name": "Amit Dixit",
      "avatar_url": "https://avatars3.githubusercontent.com/u/5253764?v=4",
      "profile": "http://inbravo.github.io",
      "contributions": [
        "code"
      ]
    },
    {
      "login": "piyushchaudhari04",
      "name": "Piyush Kailash Chaudhari",
      "avatar_url": "https://avatars3.githubusercontent.com/u/10268029?v=4",
      "profile": "https://github.com/piyushchaudhari04",
      "contributions": [
        "code"
      ]
    },
    {
      "login": "joshzambales",
      "name": "joshzambales",
      "avatar_url": "https://avatars1.githubusercontent.com/u/8704552?v=4",
      "profile": "https://github.com/joshzambales",
      "contributions": [
        "code"
      ]
    },
    {
      "login": "Crossy147",
      "name": "Kamil Pietruszka",
      "avatar_url": "https://avatars2.githubusercontent.com/u/7272996?v=4",
      "profile": "https://github.com/Crossy147",
      "contributions": [
        "code"
      ]
    },
    {
      "login": "zafarella",
      "name": "Zafar Khaydarov",
      "avatar_url": "https://avatars2.githubusercontent.com/u/660742?v=4",
      "profile": "http://cs.joensuu.fi/~zkhayda",
      "contributions": [
        "code",
        "doc"
      ]
    },
    {
      "login": "kemitix",
      "name": "Paul Campbell",
      "avatar_url": "https://avatars1.githubusercontent.com/u/1147749?v=4",
      "profile": "https://kemitix.github.io/",
      "contributions": [
        "code"
      ]
    },
    {
      "login": "Argyro-Sioziou",
      "name": "Argyro Sioziou",
      "avatar_url": "https://avatars0.githubusercontent.com/u/22822639?v=4",
      "profile": "https://github.com/Argyro-Sioziou",
      "contributions": [
        "code"
      ]
    },
    {
      "login": "TylerMcConville",
      "name": "TylerMcConville",
      "avatar_url": "https://avatars0.githubusercontent.com/u/4946449?v=4",
      "profile": "https://github.com/TylerMcConville",
      "contributions": [
        "code"
      ]
    },
    {
      "login": "saksham93",
      "name": "saksham93",
      "avatar_url": "https://avatars1.githubusercontent.com/u/37399540?v=4",
      "profile": "https://github.com/saksham93",
      "contributions": [
        "code"
      ]
    },
    {
      "login": "nikhilbarar",
      "name": "nikhilbarar",
      "avatar_url": "https://avatars2.githubusercontent.com/u/37332144?v=4",
      "profile": "https://github.com/nikhilbarar",
      "contributions": [
        "code"
      ]
    },
    {
      "login": "colinbut",
      "name": "Colin But",
      "avatar_url": "https://avatars2.githubusercontent.com/u/10725674?v=4",
      "profile": "http://colinbut.com",
      "contributions": [
        "code"
      ]
    },
    {
      "login": "ruslanpa",
      "name": "Ruslan",
      "avatar_url": "https://avatars2.githubusercontent.com/u/1503411?v=4",
      "profile": "https://github.com/ruslanpa",
      "contributions": [
        "code"
      ]
    },
    {
      "login": "JuhoKang",
      "name": "Juho Kang",
      "avatar_url": "https://avatars1.githubusercontent.com/u/4745294?v=4",
      "profile": "https://github.com/JuhoKang",
      "contributions": [
        "code"
      ]
    },
    {
      "login": "dheeraj-mummareddy",
      "name": "Dheeraj Mummareddy",
      "avatar_url": "https://avatars2.githubusercontent.com/u/7002230?v=4",
      "profile": "https://github.com/dheeraj-mummareddy",
      "contributions": [
        "code"
      ]
    },
    {
      "login": "bernardosulzbach",
      "name": "Bernardo Sulzbach",
      "avatar_url": "https://avatars0.githubusercontent.com/u/8271090?v=4",
      "profile": "https://www.bernardosulzbach.com",
      "contributions": [
        "code"
      ]
    },
    {
      "login": "4lexis",
      "name": "Aleksandar Dudukovic",
      "avatar_url": "https://avatars0.githubusercontent.com/u/19871727?v=4",
      "profile": "https://github.com/4lexis",
      "contributions": [
        "code"
      ]
    },
    {
      "login": "yusufaytas",
      "name": "Yusuf Aytaş",
      "avatar_url": "https://avatars2.githubusercontent.com/u/1049483?v=4",
      "profile": "https://www.yusufaytas.com",
      "contributions": [
        "code"
      ]
    },
    {
      "login": "qpi",
      "name": "Mihály Kuprivecz",
      "avatar_url": "https://avatars2.githubusercontent.com/u/1001491?v=4",
      "profile": "http://futurehomes.hu",
      "contributions": [
        "code"
      ]
    },
    {
      "login": "kapinuss",
      "name": "Stanislav Kapinus",
      "avatar_url": "https://avatars0.githubusercontent.com/u/17639945?v=4",
      "profile": "https://github.com/kapinuss",
      "contributions": [
        "code"
      ]
    },
    {
      "login": "gvsharma",
      "name": "GVSharma",
      "avatar_url": "https://avatars1.githubusercontent.com/u/6648152?v=4",
      "profile": "https://github.com/gvsharma",
      "contributions": [
        "code"
      ]
    },
    {
      "login": "SrdjanPaunovic",
      "name": "Srđan Paunović",
      "avatar_url": "https://avatars1.githubusercontent.com/u/22815104?v=4",
      "profile": "https://github.com/SrdjanPaunovic",
      "contributions": [
        "code"
      ]
    },
    {
      "login": "sideris",
      "name": "Petros G. Sideris",
      "avatar_url": "https://avatars3.githubusercontent.com/u/5484694?v=4",
      "profile": "https://sideris.xyz/",
      "contributions": [
        "code"
      ]
    },
    {
<<<<<<< HEAD
      "login": "vanogrid",
      "name": "Alexander Ivanov",
      "avatar_url": "https://avatars0.githubusercontent.com/u/4307918?v=4",
      "profile": "https://www.vanogrid.com",
=======
      "login": "yosfik",
      "name": "Yosfik Alqadri",
      "avatar_url": "https://avatars3.githubusercontent.com/u/4850270?v=4",
      "profile": "https://github.com/yosfik",
      "contributions": [
        "code"
      ]
    },
    {
      "login": "7agustibm",
      "name": "Agustí Becerra Milà",
      "avatar_url": "https://avatars0.githubusercontent.com/u/8149332?v=4",
      "profile": "https://github.com/7agustibm",
      "contributions": [
        "code"
      ]
    },
    {
      "login": "Juaanma",
      "name": "Juan Manuel Suárez",
      "avatar_url": "https://avatars3.githubusercontent.com/u/7390500?v=4",
      "profile": "https://github.com/Juaanma",
      "contributions": [
        "code"
      ]
    },
    {
      "login": "LuigiCortese",
      "name": "Luigi Cortese",
      "avatar_url": "https://avatars0.githubusercontent.com/u/9956006?v=4",
      "profile": "http://www.devsedge.net/",
      "contributions": [
        "code"
      ]
    },
    {
      "login": "Rzeposlaw",
      "name": "Katarzyna Rzepecka",
      "avatar_url": "https://avatars2.githubusercontent.com/u/18425745?v=4",
      "profile": "https://github.com/Rzeposlaw",
      "contributions": [
        "code"
      ]
    },
    {
      "login": "akrystian",
      "name": "adamski.pro",
      "avatar_url": "https://avatars1.githubusercontent.com/u/6537430?v=4",
      "profile": "http://adamski.pro",
      "contributions": [
        "code"
      ]
    },
    {
      "login": "baislsl",
      "name": "Shengli Bai",
      "avatar_url": "https://avatars0.githubusercontent.com/u/17060584?v=4",
      "profile": "https://github.com/baislsl",
      "contributions": [
        "code"
      ]
    },
    {
      "login": "besok",
      "name": "Boris",
      "avatar_url": "https://avatars2.githubusercontent.com/u/29834592?v=4",
      "profile": "https://github.com/besok",
      "contributions": [
        "code"
      ]
    },
    {
      "login": "dmitraver",
      "name": "Dmitry Avershin",
      "avatar_url": "https://avatars3.githubusercontent.com/u/1798156?v=4",
      "profile": "https://github.com/dmitraver",
      "contributions": [
        "code"
      ]
    },
    {
      "login": "fanofxiaofeng",
      "name": "靳阳",
      "avatar_url": "https://avatars0.githubusercontent.com/u/3983683?v=4",
      "profile": "https://github.com/fanofxiaofeng",
      "contributions": [
        "code"
      ]
    },
    {
      "login": "hoangnam2261",
      "name": "hoangnam2261",
      "avatar_url": "https://avatars2.githubusercontent.com/u/31692990?v=4",
      "profile": "https://github.com/hoangnam2261",
      "contributions": [
        "code"
      ]
    },
    {
      "login": "jarpit96",
      "name": "Arpit Jain",
      "avatar_url": "https://avatars2.githubusercontent.com/u/10098713?v=4",
      "profile": "https://github.com/jarpit96",
      "contributions": [
        "code"
      ]
    },
    {
      "login": "joningiwork",
      "name": "Jón Ingi Sveinbjörnsson",
      "avatar_url": "https://avatars2.githubusercontent.com/u/6115148?v=4",
      "profile": "http://joningi.net",
      "contributions": [
        "code"
      ]
    },
    {
      "login": "kirill-vlasov",
      "name": "Kirill Vlasov",
      "avatar_url": "https://avatars3.githubusercontent.com/u/16112495?v=4",
      "profile": "https://github.com/kirill-vlasov",
      "contributions": [
        "code"
      ]
    },
    {
      "login": "mitchellirvin",
      "name": "Mitchell Irvin",
      "avatar_url": "https://avatars0.githubusercontent.com/u/16233245?v=4",
      "profile": "http://mitchell-irvin.com",
      "contributions": [
        "code"
      ]
    },
    {
      "login": "ranjeet-floyd",
      "name": "Ranjeet",
      "avatar_url": "https://avatars0.githubusercontent.com/u/1992972?v=4",
      "profile": "https://ranjeet-floyd.github.io",
      "contributions": [
        "code"
      ]
    },
    {
      "login": "Alwayswithme",
      "name": "PhoenixYip",
      "avatar_url": "https://avatars3.githubusercontent.com/u/3234786?v=4",
      "profile": "https://alwayswithme.github.io",
      "contributions": [
        "code"
      ]
    },
    {
      "login": "MSaifAsif",
      "name": "M Saif Asif",
      "avatar_url": "https://avatars1.githubusercontent.com/u/6280554?v=4",
      "profile": "https://github.com/MSaifAsif",
      "contributions": [
        "code"
      ]
    },
    {
      "login": "kanwarpreet25",
      "name": "kanwarpreet25",
      "avatar_url": "https://avatars0.githubusercontent.com/u/39183641?v=4",
      "profile": "https://github.com/kanwarpreet25",
      "contributions": [
        "code"
      ]
    },
    {
      "login": "leonmak",
      "name": "Leon Mak",
      "avatar_url": "https://avatars3.githubusercontent.com/u/13071508?v=4",
      "profile": "http://leonmak.me",
      "contributions": [
        "code"
      ]
    },
    {
      "login": "perwramdemark",
      "name": "Per Wramdemark",
      "avatar_url": "https://avatars2.githubusercontent.com/u/7052193?v=4",
      "profile": "http://www.wramdemark.se",
      "contributions": [
        "code"
      ]
    },
    {
      "login": "waisuan",
      "name": "Evan Sia Wai Suan",
      "avatar_url": "https://avatars2.githubusercontent.com/u/10975700?v=4",
      "profile": "https://github.com/waisuan",
      "contributions": [
        "code"
      ]
    },
    {
      "login": "AnaghaSasikumar",
      "name": "AnaghaSasikumar",
      "avatar_url": "https://avatars2.githubusercontent.com/u/42939261?v=4",
      "profile": "https://github.com/AnaghaSasikumar",
      "contributions": [
        "code"
      ]
    },
    {
      "login": "christofferh",
      "name": "Christoffer Hamberg",
      "avatar_url": "https://avatars1.githubusercontent.com/u/767643?v=4",
      "profile": "https://christofferh.com",
      "contributions": [
        "code"
      ]
    },
    {
      "login": "dgruntz",
      "name": "Dominik Gruntz",
      "avatar_url": "https://avatars0.githubusercontent.com/u/1516800?v=4",
      "profile": "https://github.com/dgruntz",
      "contributions": [
        "code"
      ]
    },
    {
      "login": "hannespernpeintner",
      "name": "Hannes",
      "avatar_url": "https://avatars3.githubusercontent.com/u/1679437?v=4",
      "profile": "https://bitbucket.org/hannespernpeintner/",
      "contributions": [
        "code"
      ]
    },
    {
      "login": "leogtzr",
      "name": "Leo Gutiérrez Ramírez",
      "avatar_url": "https://avatars0.githubusercontent.com/u/1211969?v=4",
      "profile": "https://github.com/leogtzr",
      "contributions": [
        "code"
      ]
    },
    {
      "login": "npczwh",
      "name": "Zhang WH",
      "avatar_url": "https://avatars0.githubusercontent.com/u/14066422?v=4",
      "profile": "https://github.com/npczwh",
      "contributions": [
        "code"
      ]
    },
    {
      "login": "oconnelc",
      "name": "Christopher O'Connell",
      "avatar_url": "https://avatars0.githubusercontent.com/u/1112973?v=4",
      "profile": "https://github.com/oconnelc",
      "contributions": [
        "code"
      ]
    },
    {
      "login": "giorgosmav21",
      "name": "George Mavroeidis",
      "avatar_url": "https://avatars2.githubusercontent.com/u/22855493?v=4",
      "profile": "https://github.com/giorgosmav21",
      "contributions": [
        "code"
      ]
    },
    {
      "login": "hbothra15",
      "name": "Hemant Bothra",
      "avatar_url": "https://avatars1.githubusercontent.com/u/7418012?v=4",
      "profile": "https://github.com/hbothra15",
      "contributions": [
        "code"
      ]
    },
    {
      "login": "igeligel",
      "name": "Kevin Peters",
      "avatar_url": "https://avatars1.githubusercontent.com/u/12736734?v=4",
      "profile": "https://www.kevinpeters.net/about/",
      "contributions": [
        "code"
      ]
    },
    {
      "login": "llorllale",
      "name": "George Aristy",
      "avatar_url": "https://avatars1.githubusercontent.com/u/2019896?v=4",
      "profile": "https://llorllale.github.io/",
      "contributions": [
        "code"
      ]
    },
    {
      "login": "mookkiah",
      "name": "Mahendran Mookkiah",
      "avatar_url": "https://avatars1.githubusercontent.com/u/8975264?v=4",
      "profile": "https://github.com/mookkiah",
      "contributions": [
        "code"
      ]
    },
    {
      "login": "Azureyjt",
      "name": "Azureyjt",
      "avatar_url": "https://avatars2.githubusercontent.com/u/18476317?v=4",
      "profile": "https://github.com/Azureyjt",
      "contributions": [
        "code"
      ]
    },
    {
      "login": "vehpsr",
      "name": "gans",
      "avatar_url": "https://avatars2.githubusercontent.com/u/3133265?v=4",
      "profile": "https://github.com/vehpsr",
      "contributions": [
        "code"
      ]
    },
    {
      "login": "ThatGuyWithTheHat",
      "name": "Matt",
      "avatar_url": "https://avatars0.githubusercontent.com/u/24470582?v=4",
      "profile": "https://github.com/ThatGuyWithTheHat",
      "contributions": [
        "content"
      ]
    },
    {
      "login": "gopinath-langote",
      "name": "Gopinath Langote",
      "avatar_url": "https://avatars2.githubusercontent.com/u/10210778?v=4",
      "profile": "https://www.linkedin.com/in/gopinathlangote/",
      "contributions": [
        "code"
      ]
    },
    {
      "login": "hoswey",
      "name": "Hoswey",
      "avatar_url": "https://avatars3.githubusercontent.com/u/3689445?v=4",
      "profile": "https://github.com/hoswey",
      "contributions": [
        "code"
      ]
    },
    {
      "login": "amit2103",
      "name": "Amit Pandey",
      "avatar_url": "https://avatars3.githubusercontent.com/u/7566692?v=4",
      "profile": "https://github.com/amit2103",
      "contributions": [
        "code"
      ]
    },
    {
      "login": "gwildor28",
      "name": "gwildor28",
      "avatar_url": "https://avatars0.githubusercontent.com/u/16000365?v=4",
      "profile": "https://github.com/gwildor28",
      "contributions": [
        "content"
      ]
    },
    {
      "login": "llitfkitfk",
      "name": "田浩",
      "avatar_url": "https://avatars1.githubusercontent.com/u/2404785?v=4",
      "profile": "https://t.me/paul_docker",
      "contributions": [
        "content"
      ]
    },
    {
      "login": "pitsios-s",
      "name": "Stamatis Pitsios",
      "avatar_url": "https://avatars1.githubusercontent.com/u/6773603?v=4",
      "profile": "https://twitter.com/StPitsios",
      "contributions": [
        "code"
      ]
    },
    {
      "login": "qza",
      "name": "qza",
      "avatar_url": "https://avatars3.githubusercontent.com/u/233149?v=4",
      "profile": "https://github.com/qza",
      "contributions": [
        "code"
      ]
    },
    {
      "login": "Tschis",
      "name": "Rodolfo Forte",
      "avatar_url": "https://avatars1.githubusercontent.com/u/20662669?v=4",
      "profile": "http://tschis.github.io",
      "contributions": [
        "content"
      ]
    },
    {
      "login": "ankurkaushal",
      "name": "Ankur Kaushal",
      "avatar_url": "https://avatars2.githubusercontent.com/u/2236616?v=4",
      "profile": "https://github.com/ankurkaushal",
      "contributions": [
        "code"
      ]
    },
    {
      "login": "okinskas",
      "name": "Ovidijus Okinskas",
      "avatar_url": "https://avatars0.githubusercontent.com/u/20372387?v=4",
      "profile": "https://www.linkedin.com/in/ovidijus-okinskas/",
      "contributions": [
        "code"
      ]
    },
    {
      "login": "robertt240",
      "name": "Robert Kasperczyk",
      "avatar_url": "https://avatars1.githubusercontent.com/u/9137432?v=4",
      "profile": "https://github.com/robertt240",
>>>>>>> 1841fba8
      "contributions": [
        "code"
      ]
    }
  ],
  "contributorsPerLine": 4,
  "projectName": "java-design-patterns",
  "projectOwner": "iluwatar",
  "repoType": "github",
  "repoHost": "https://github.com",
  "skipCi": true
}<|MERGE_RESOLUTION|>--- conflicted
+++ resolved
@@ -292,12 +292,15 @@
       ]
     },
     {
-<<<<<<< HEAD
       "login": "vanogrid",
       "name": "Alexander Ivanov",
       "avatar_url": "https://avatars0.githubusercontent.com/u/4307918?v=4",
       "profile": "https://www.vanogrid.com",
-=======
+      "contributions": [
+        "code"
+      ]
+    },
+    {
       "login": "yosfik",
       "name": "Yosfik Alqadri",
       "avatar_url": "https://avatars3.githubusercontent.com/u/4850270?v=4",
@@ -725,7 +728,6 @@
       "name": "Robert Kasperczyk",
       "avatar_url": "https://avatars1.githubusercontent.com/u/9137432?v=4",
       "profile": "https://github.com/robertt240",
->>>>>>> 1841fba8
       "contributions": [
         "code"
       ]
