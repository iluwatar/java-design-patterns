{
  "files": [
    "README.md"
  ],
  "imageSize": 100,
  "commit": false,
  "contributors": [
    {
      "login": "iluwatar",
      "name": "Ilkka Seppälä",
      "avatar_url": "https://avatars1.githubusercontent.com/u/582346?v=4",
      "profile": "https://github.com/iluwatar",
      "contributions": [
        "projectManagement",
        "maintenance",
        "content"
      ]
    },
    {
      "login": "ohbus",
      "name": "Subhrodip Mohanta",
      "avatar_url": "https://avatars0.githubusercontent.com/u/13291222?v=4",
      "profile": "http://subho.xyz",
      "contributions": [
        "code",
        "review",
        "maintenance"
      ]
    },
    {
      "login": "amit1307",
      "name": "amit1307",
      "avatar_url": "https://avatars0.githubusercontent.com/u/23420222?v=4",
      "profile": "https://github.com/amit1307",
      "contributions": [
        "code"
      ]
    },
    {
      "login": "npathai",
      "name": "Narendra Pathai",
      "avatar_url": "https://avatars2.githubusercontent.com/u/1792515?v=4",
      "profile": "https://github.com/npathai",
      "contributions": [
        "code",
        "ideas",
        "review"
      ]
    },
    {
      "login": "fluxw42",
      "name": "Jeroen Meulemeester",
      "avatar_url": "https://avatars1.githubusercontent.com/u/1545460?v=4",
      "profile": "https://github.com/fluxw42",
      "contributions": [
        "code"
      ]
    },
    {
      "login": "mikulucky",
      "name": "Joseph McCarthy",
      "avatar_url": "https://avatars0.githubusercontent.com/u/4526195?v=4",
      "profile": "http://www.joemccarthy.co.uk",
      "contributions": [
        "code"
      ]
    },
    {
      "login": "thomasoss",
      "name": "Thomas",
      "avatar_url": "https://avatars1.githubusercontent.com/u/22516154?v=4",
      "profile": "https://github.com/thomasoss",
      "contributions": [
        "code"
      ]
    },
    {
      "login": "anuragagarwal561994",
      "name": "Anurag Agarwal",
      "avatar_url": "https://avatars1.githubusercontent.com/u/6075379?v=4",
      "profile": "https://github.com/anuragagarwal561994",
      "contributions": [
        "code"
      ]
    },
    {
      "login": "markusmo3",
      "name": "Markus Moser",
      "avatar_url": "https://avatars1.githubusercontent.com/u/3317416?v=4",
      "profile": "https://markusmo3.github.io",
      "contributions": [
        "design",
        "code",
        "ideas"
      ]
    },
    {
      "login": "isabiq",
      "name": "Sabiq Ihab",
      "avatar_url": "https://avatars1.githubusercontent.com/u/19510920?v=4",
      "profile": "https://twitter.com/i_sabiq",
      "contributions": [
        "code"
      ]
    },
    {
      "login": "inbravo",
      "name": "Amit Dixit",
      "avatar_url": "https://avatars3.githubusercontent.com/u/5253764?v=4",
      "profile": "http://inbravo.github.io",
      "contributions": [
        "code"
      ]
    },
    {
      "login": "piyushchaudhari04",
      "name": "Piyush Kailash Chaudhari",
      "avatar_url": "https://avatars3.githubusercontent.com/u/10268029?v=4",
      "profile": "https://github.com/piyushchaudhari04",
      "contributions": [
        "code"
      ]
    },
    {
      "login": "joshzambales",
      "name": "joshzambales",
      "avatar_url": "https://avatars1.githubusercontent.com/u/8704552?v=4",
      "profile": "https://github.com/joshzambales",
      "contributions": [
        "code"
      ]
    },
    {
      "login": "Crossy147",
      "name": "Kamil Pietruszka",
      "avatar_url": "https://avatars2.githubusercontent.com/u/7272996?v=4",
      "profile": "https://github.com/Crossy147",
      "contributions": [
        "code"
      ]
    },
    {
      "login": "zafarella",
      "name": "Zafar Khaydarov",
      "avatar_url": "https://avatars2.githubusercontent.com/u/660742?v=4",
      "profile": "http://cs.joensuu.fi/~zkhayda",
      "contributions": [
        "code",
        "doc"
      ]
    },
    {
      "login": "kemitix",
      "name": "Paul Campbell",
      "avatar_url": "https://avatars1.githubusercontent.com/u/1147749?v=4",
      "profile": "https://kemitix.github.io/",
      "contributions": [
        "code"
      ]
    },
    {
      "login": "Argyro-Sioziou",
      "name": "Argyro Sioziou",
      "avatar_url": "https://avatars0.githubusercontent.com/u/22822639?v=4",
      "profile": "https://github.com/Argyro-Sioziou",
      "contributions": [
        "code"
      ]
    },
    {
      "login": "TylerMcConville",
      "name": "TylerMcConville",
      "avatar_url": "https://avatars0.githubusercontent.com/u/4946449?v=4",
      "profile": "https://github.com/TylerMcConville",
      "contributions": [
        "code"
      ]
    },
    {
      "login": "saksham93",
      "name": "saksham93",
      "avatar_url": "https://avatars1.githubusercontent.com/u/37399540?v=4",
      "profile": "https://github.com/saksham93",
      "contributions": [
        "code"
      ]
    },
    {
      "login": "nikhilbarar",
      "name": "nikhilbarar",
      "avatar_url": "https://avatars2.githubusercontent.com/u/37332144?v=4",
      "profile": "https://github.com/nikhilbarar",
      "contributions": [
        "code"
      ]
    },
    {
      "login": "colinbut",
      "name": "Colin But",
      "avatar_url": "https://avatars2.githubusercontent.com/u/10725674?v=4",
      "profile": "http://colinbut.com",
      "contributions": [
        "code"
      ]
    },
    {
      "login": "ruslanpa",
      "name": "Ruslan",
      "avatar_url": "https://avatars2.githubusercontent.com/u/1503411?v=4",
      "profile": "https://github.com/ruslanpa",
      "contributions": [
        "code"
      ]
    },
    {
      "login": "JuhoKang",
      "name": "Juho Kang",
      "avatar_url": "https://avatars1.githubusercontent.com/u/4745294?v=4",
      "profile": "https://github.com/JuhoKang",
      "contributions": [
        "code"
      ]
    },
    {
      "login": "dheeraj-mummareddy",
      "name": "Dheeraj Mummareddy",
      "avatar_url": "https://avatars2.githubusercontent.com/u/7002230?v=4",
      "profile": "https://github.com/dheeraj-mummareddy",
      "contributions": [
        "code"
      ]
    },
    {
      "login": "bernardosulzbach",
      "name": "Bernardo Sulzbach",
      "avatar_url": "https://avatars0.githubusercontent.com/u/8271090?v=4",
      "profile": "https://www.bernardosulzbach.com",
      "contributions": [
        "code"
      ]
    },
    {
      "login": "4lexis",
      "name": "Aleksandar Dudukovic",
      "avatar_url": "https://avatars0.githubusercontent.com/u/19871727?v=4",
      "profile": "https://github.com/4lexis",
      "contributions": [
        "code"
      ]
    },
    {
      "login": "yusufaytas",
      "name": "Yusuf Aytaş",
      "avatar_url": "https://avatars2.githubusercontent.com/u/1049483?v=4",
      "profile": "https://www.yusufaytas.com",
      "contributions": [
        "code"
      ]
    },
    {
      "login": "qpi",
      "name": "Mihály Kuprivecz",
      "avatar_url": "https://avatars2.githubusercontent.com/u/1001491?v=4",
      "profile": "http://futurehomes.hu",
      "contributions": [
        "code"
      ]
    },
    {
      "login": "kapinuss",
      "name": "Stanislav Kapinus",
      "avatar_url": "https://avatars0.githubusercontent.com/u/17639945?v=4",
      "profile": "https://github.com/kapinuss",
      "contributions": [
        "code"
      ]
    },
    {
      "login": "gvsharma",
      "name": "GVSharma",
      "avatar_url": "https://avatars1.githubusercontent.com/u/6648152?v=4",
      "profile": "https://github.com/gvsharma",
      "contributions": [
        "code"
      ]
    },
    {
      "login": "SrdjanPaunovic",
      "name": "Srđan Paunović",
      "avatar_url": "https://avatars1.githubusercontent.com/u/22815104?v=4",
      "profile": "https://github.com/SrdjanPaunovic",
      "contributions": [
        "code"
      ]
    },
    {
      "login": "sideris",
      "name": "Petros G. Sideris",
      "avatar_url": "https://avatars3.githubusercontent.com/u/5484694?v=4",
      "profile": "https://sideris.xyz/",
      "contributions": [
        "code"
      ]
    },
    {
      "login": "IAmPramod",
      "name": "Pramod Gupta",
      "avatar_url": "https://avatars1.githubusercontent.com/u/2184241?v=4",
      "profile": "https://www.linkedin.com/in/pramodgupta3/",
      "contributions": [
        "review"
      ]
    },
    {
      "login": "Amarnath510",
      "name": "Amarnath Chandana",
      "avatar_url": "https://avatars0.githubusercontent.com/u/4599623?v=4",
      "profile": "https://amarnath510.github.io/portfolio",
      "contributions": [
        "code"
      ]
    },
    {
      "login": "Anurag870",
      "name": "Anurag870",
      "avatar_url": "https://avatars1.githubusercontent.com/u/6295975?v=4",
      "profile": "https://github.com/Anurag870",
      "contributions": [
        "code",
        "doc"
      ]
    },
    {
      "login": "Deathnerd",
      "name": "Wes Gilleland",
      "avatar_url": "https://avatars0.githubusercontent.com/u/1685953?v=4",
      "profile": "http://theerroris.me",
      "contributions": [
        "code"
      ]
    },
    {
      "login": "Harshrajsinh",
      "name": "Harshraj Thakor",
      "avatar_url": "https://avatars2.githubusercontent.com/u/22811531?v=4",
      "profile": "https://github.com/Harshrajsinh",
      "contributions": [
        "code"
      ]
    },
    {
      "login": "MaVdbussche",
      "name": "Martin Vandenbussche",
      "avatar_url": "https://avatars1.githubusercontent.com/u/26136934?v=4",
      "profile": "https://github.com/MaVdbussche",
      "contributions": [
        "code"
      ]
    },
    {
      "login": "alexsomai",
      "name": "Alexandru Somai",
      "avatar_url": "https://avatars1.githubusercontent.com/u/5720977?v=4",
      "profile": "https://alexsomai.com",
      "contributions": [
        "code"
      ]
    },
    {
      "login": "amogozov",
      "name": "Artur Mogozov",
      "avatar_url": "https://avatars3.githubusercontent.com/u/7372215?v=4",
      "profile": "https://github.com/amogozov",
      "contributions": [
        "code"
      ]
    },
    {
      "login": "anthonycampbell",
      "name": "anthony",
      "avatar_url": "https://avatars3.githubusercontent.com/u/10249255?v=4",
      "profile": "https://github.com/anthonycampbell",
      "contributions": [
        "code"
      ]
    },
    {
      "login": "christophercolumbusdog",
      "name": "Christian Cygnus",
      "avatar_url": "https://avatars1.githubusercontent.com/u/9342724?v=4",
      "profile": "http://ccygnus.com/",
      "contributions": [
        "code"
      ]
    },
    {
      "login": "dzmitryh",
      "name": "Dima Gubin",
      "avatar_url": "https://avatars2.githubusercontent.com/u/5390492?v=4",
      "profile": "https://about.me/dzmitryh",
      "contributions": [
        "code"
      ]
    },
    {
      "login": "jjjimenez100",
      "name": "Joshua Jimenez",
      "avatar_url": "https://avatars3.githubusercontent.com/u/22243493?v=4",
      "profile": "https://github.com/jjjimenez100",
      "contributions": [
        "code"
      ]
    },
    {
      "login": "kaiwinter",
      "name": "Kai Winter",
      "avatar_url": "https://avatars0.githubusercontent.com/u/110982?v=4",
      "profile": "http://about.me/kaiwinter",
      "contributions": [
        "code"
      ]
    },
    {
      "login": "lbroman",
      "name": "lbroman",
      "avatar_url": "https://avatars1.githubusercontent.com/u/86007?v=4",
      "profile": "https://github.com/lbroman",
      "contributions": [
        "code"
      ]
    },
    {
      "login": "pnowy",
      "name": "Przemek",
      "avatar_url": "https://avatars1.githubusercontent.com/u/3254609?v=4",
      "profile": "https://przemeknowak.com",
      "contributions": [
        "code"
      ]
    },
    {
      "login": "prafful1",
      "name": "Prafful Agarwal",
      "avatar_url": "https://avatars0.githubusercontent.com/u/14350274?v=4",
      "profile": "https://github.com/prafful1",
      "contributions": [
        "content"
      ]
    },
    {
      "login": "sankypanhale",
      "name": "Sanket Panhale",
      "avatar_url": "https://avatars1.githubusercontent.com/u/6478783?v=4",
      "profile": "https://github.com/sankypanhale",
      "contributions": [
        "content"
      ]
    },
    {
      "login": "staillebois",
      "name": "staillebois",
      "avatar_url": "https://avatars0.githubusercontent.com/u/23701200?v=4",
      "profile": "https://github.com/staillebois",
      "contributions": [
        "code"
      ]
    },
    {
      "login": "valdar-hu",
      "name": "Krisztián Nagy",
      "avatar_url": "https://avatars3.githubusercontent.com/u/17962817?v=4",
      "profile": "https://github.com/valdar-hu",
      "contributions": [
        "code"
      ]
    },
    {
      "login": "vanogrid",
      "name": "Alexander Ivanov",
      "avatar_url": "https://avatars0.githubusercontent.com/u/4307918?v=4",
      "profile": "https://www.vanogrid.com",
      "contributions": [
        "code"
      ]
    },
    {
      "login": "yosfik",
      "name": "Yosfik Alqadri",
      "avatar_url": "https://avatars3.githubusercontent.com/u/4850270?v=4",
      "profile": "https://github.com/yosfik",
      "contributions": [
        "code"
      ]
    },
    {
      "login": "7agustibm",
      "name": "Agustí Becerra Milà",
      "avatar_url": "https://avatars0.githubusercontent.com/u/8149332?v=4",
      "profile": "https://github.com/7agustibm",
      "contributions": [
        "code"
      ]
    },
    {
      "login": "Juaanma",
      "name": "Juan Manuel Suárez",
      "avatar_url": "https://avatars3.githubusercontent.com/u/7390500?v=4",
      "profile": "https://github.com/Juaanma",
      "contributions": [
        "code"
      ]
    },
    {
      "login": "LuigiCortese",
      "name": "Luigi Cortese",
      "avatar_url": "https://avatars0.githubusercontent.com/u/9956006?v=4",
      "profile": "http://www.devsedge.net/",
      "contributions": [
        "code"
      ]
    },
    {
      "login": "Rzeposlaw",
      "name": "Katarzyna Rzepecka",
      "avatar_url": "https://avatars2.githubusercontent.com/u/18425745?v=4",
      "profile": "https://github.com/Rzeposlaw",
      "contributions": [
        "code"
      ]
    },
    {
      "login": "akrystian",
      "name": "adamski.pro",
      "avatar_url": "https://avatars1.githubusercontent.com/u/6537430?v=4",
      "profile": "http://adamski.pro",
      "contributions": [
        "code"
      ]
    },
    {
      "login": "baislsl",
      "name": "Shengli Bai",
      "avatar_url": "https://avatars0.githubusercontent.com/u/17060584?v=4",
      "profile": "https://github.com/baislsl",
      "contributions": [
        "code"
      ]
    },
    {
      "login": "besok",
      "name": "Boris",
      "avatar_url": "https://avatars2.githubusercontent.com/u/29834592?v=4",
      "profile": "https://github.com/besok",
      "contributions": [
        "code"
      ]
    },
    {
      "login": "dmitraver",
      "name": "Dmitry Avershin",
      "avatar_url": "https://avatars3.githubusercontent.com/u/1798156?v=4",
      "profile": "https://github.com/dmitraver",
      "contributions": [
        "code"
      ]
    },
    {
      "login": "fanofxiaofeng",
      "name": "靳阳",
      "avatar_url": "https://avatars0.githubusercontent.com/u/3983683?v=4",
      "profile": "https://github.com/fanofxiaofeng",
      "contributions": [
        "code"
      ]
    },
    {
      "login": "hoangnam2261",
      "name": "hoangnam2261",
      "avatar_url": "https://avatars2.githubusercontent.com/u/31692990?v=4",
      "profile": "https://github.com/hoangnam2261",
      "contributions": [
        "code"
      ]
    },
    {
      "login": "jarpit96",
      "name": "Arpit Jain",
      "avatar_url": "https://avatars2.githubusercontent.com/u/10098713?v=4",
      "profile": "https://github.com/jarpit96",
      "contributions": [
        "code"
      ]
    },
    {
      "login": "joningiwork",
      "name": "Jón Ingi Sveinbjörnsson",
      "avatar_url": "https://avatars2.githubusercontent.com/u/6115148?v=4",
      "profile": "http://joningi.net",
      "contributions": [
        "code"
      ]
    },
    {
      "login": "kirill-vlasov",
      "name": "Kirill Vlasov",
      "avatar_url": "https://avatars3.githubusercontent.com/u/16112495?v=4",
      "profile": "https://github.com/kirill-vlasov",
      "contributions": [
        "code"
      ]
    },
    {
      "login": "mitchellirvin",
      "name": "Mitchell Irvin",
      "avatar_url": "https://avatars0.githubusercontent.com/u/16233245?v=4",
      "profile": "http://mitchell-irvin.com",
      "contributions": [
        "code"
      ]
    },
    {
      "login": "ranjeet-floyd",
      "name": "Ranjeet",
      "avatar_url": "https://avatars0.githubusercontent.com/u/1992972?v=4",
      "profile": "https://ranjeet-floyd.github.io",
      "contributions": [
        "code"
      ]
    },
    {
      "login": "Alwayswithme",
      "name": "PhoenixYip",
      "avatar_url": "https://avatars3.githubusercontent.com/u/3234786?v=4",
      "profile": "https://alwayswithme.github.io",
      "contributions": [
        "code"
      ]
    },
    {
      "login": "MSaifAsif",
      "name": "M Saif Asif",
      "avatar_url": "https://avatars1.githubusercontent.com/u/6280554?v=4",
      "profile": "https://github.com/MSaifAsif",
      "contributions": [
        "code"
      ]
    },
    {
      "login": "kanwarpreet25",
      "name": "kanwarpreet25",
      "avatar_url": "https://avatars0.githubusercontent.com/u/39183641?v=4",
      "profile": "https://github.com/kanwarpreet25",
      "contributions": [
        "code"
      ]
    },
    {
      "login": "leonmak",
      "name": "Leon Mak",
      "avatar_url": "https://avatars3.githubusercontent.com/u/13071508?v=4",
      "profile": "http://leonmak.me",
      "contributions": [
        "code"
      ]
    },
    {
      "login": "perwramdemark",
      "name": "Per Wramdemark",
      "avatar_url": "https://avatars2.githubusercontent.com/u/7052193?v=4",
      "profile": "http://www.wramdemark.se",
      "contributions": [
        "code"
      ]
    },
    {
      "login": "waisuan",
      "name": "Evan Sia Wai Suan",
      "avatar_url": "https://avatars2.githubusercontent.com/u/10975700?v=4",
      "profile": "https://github.com/waisuan",
      "contributions": [
        "code"
      ]
    },
    {
      "login": "AnaghaSasikumar",
      "name": "AnaghaSasikumar",
      "avatar_url": "https://avatars2.githubusercontent.com/u/42939261?v=4",
      "profile": "https://github.com/AnaghaSasikumar",
      "contributions": [
        "code"
      ]
    },
    {
      "login": "christofferh",
      "name": "Christoffer Hamberg",
      "avatar_url": "https://avatars1.githubusercontent.com/u/767643?v=4",
      "profile": "https://christofferh.com",
      "contributions": [
        "code"
      ]
    },
    {
      "login": "dgruntz",
      "name": "Dominik Gruntz",
      "avatar_url": "https://avatars0.githubusercontent.com/u/1516800?v=4",
      "profile": "https://github.com/dgruntz",
      "contributions": [
        "code"
      ]
    },
    {
      "login": "hannespernpeintner",
      "name": "Hannes",
      "avatar_url": "https://avatars3.githubusercontent.com/u/1679437?v=4",
      "profile": "https://bitbucket.org/hannespernpeintner/",
      "contributions": [
        "code"
      ]
    },
    {
      "login": "leogtzr",
      "name": "Leo Gutiérrez Ramírez",
      "avatar_url": "https://avatars0.githubusercontent.com/u/1211969?v=4",
      "profile": "https://github.com/leogtzr",
      "contributions": [
        "code"
      ]
    },
    {
      "login": "npczwh",
      "name": "Zhang WH",
      "avatar_url": "https://avatars0.githubusercontent.com/u/14066422?v=4",
      "profile": "https://github.com/npczwh",
      "contributions": [
        "code"
      ]
    },
    {
      "login": "oconnelc",
      "name": "Christopher O'Connell",
      "avatar_url": "https://avatars0.githubusercontent.com/u/1112973?v=4",
      "profile": "https://github.com/oconnelc",
      "contributions": [
        "code"
      ]
    },
    {
      "login": "giorgosmav21",
      "name": "George Mavroeidis",
      "avatar_url": "https://avatars2.githubusercontent.com/u/22855493?v=4",
      "profile": "https://github.com/giorgosmav21",
      "contributions": [
        "code"
      ]
    },
    {
      "login": "hbothra15",
      "name": "Hemant Bothra",
      "avatar_url": "https://avatars1.githubusercontent.com/u/7418012?v=4",
      "profile": "https://github.com/hbothra15",
      "contributions": [
        "code",
        "design"
      ]
    },
    {
      "login": "igeligel",
      "name": "Kevin Peters",
      "avatar_url": "https://avatars1.githubusercontent.com/u/12736734?v=4",
      "profile": "https://www.kevinpeters.net/about/",
      "contributions": [
        "code"
      ]
    },
    {
      "login": "llorllale",
      "name": "George Aristy",
      "avatar_url": "https://avatars1.githubusercontent.com/u/2019896?v=4",
      "profile": "https://llorllale.github.io/",
      "contributions": [
        "code"
      ]
    },
    {
      "login": "mookkiah",
      "name": "Mahendran Mookkiah",
      "avatar_url": "https://avatars1.githubusercontent.com/u/8975264?v=4",
      "profile": "https://github.com/mookkiah",
      "contributions": [
        "code"
      ]
    },
    {
      "login": "Azureyjt",
      "name": "Azureyjt",
      "avatar_url": "https://avatars2.githubusercontent.com/u/18476317?v=4",
      "profile": "https://github.com/Azureyjt",
      "contributions": [
        "code"
      ]
    },
    {
      "login": "vehpsr",
      "name": "gans",
      "avatar_url": "https://avatars2.githubusercontent.com/u/3133265?v=4",
      "profile": "https://github.com/vehpsr",
      "contributions": [
        "code"
      ]
    },
    {
      "login": "ThatGuyWithTheHat",
      "name": "Matt",
      "avatar_url": "https://avatars0.githubusercontent.com/u/24470582?v=4",
      "profile": "https://github.com/ThatGuyWithTheHat",
      "contributions": [
        "content"
      ]
    },
    {
      "login": "gopinath-langote",
      "name": "Gopinath Langote",
      "avatar_url": "https://avatars2.githubusercontent.com/u/10210778?v=4",
      "profile": "https://www.linkedin.com/in/gopinathlangote/",
      "contributions": [
        "code"
      ]
    },
    {
      "login": "hoswey",
      "name": "Hoswey",
      "avatar_url": "https://avatars3.githubusercontent.com/u/3689445?v=4",
      "profile": "https://github.com/hoswey",
      "contributions": [
        "code"
      ]
    },
    {
      "login": "amit2103",
      "name": "Amit Pandey",
      "avatar_url": "https://avatars3.githubusercontent.com/u/7566692?v=4",
      "profile": "https://github.com/amit2103",
      "contributions": [
        "code"
      ]
    },
    {
      "login": "gwildor28",
      "name": "gwildor28",
      "avatar_url": "https://avatars0.githubusercontent.com/u/16000365?v=4",
      "profile": "https://github.com/gwildor28",
      "contributions": [
        "content"
      ]
    },
    {
      "login": "llitfkitfk",
      "name": "田浩",
      "avatar_url": "https://avatars1.githubusercontent.com/u/2404785?v=4",
      "profile": "https://t.me/paul_docker",
      "contributions": [
        "content"
      ]
    },
    {
      "login": "pitsios-s",
      "name": "Stamatis Pitsios",
      "avatar_url": "https://avatars1.githubusercontent.com/u/6773603?v=4",
      "profile": "https://twitter.com/StPitsios",
      "contributions": [
        "code"
      ]
    },
    {
      "login": "qza",
      "name": "qza",
      "avatar_url": "https://avatars3.githubusercontent.com/u/233149?v=4",
      "profile": "https://github.com/qza",
      "contributions": [
        "code"
      ]
    },
    {
      "login": "Tschis",
      "name": "Rodolfo Forte",
      "avatar_url": "https://avatars1.githubusercontent.com/u/20662669?v=4",
      "profile": "http://tschis.github.io",
      "contributions": [
        "content"
      ]
    },
    {
      "login": "ankurkaushal",
      "name": "Ankur Kaushal",
      "avatar_url": "https://avatars2.githubusercontent.com/u/2236616?v=4",
      "profile": "https://github.com/ankurkaushal",
      "contributions": [
        "code"
      ]
    },
    {
      "login": "okinskas",
      "name": "Ovidijus Okinskas",
      "avatar_url": "https://avatars0.githubusercontent.com/u/20372387?v=4",
      "profile": "https://www.linkedin.com/in/ovidijus-okinskas/",
      "contributions": [
        "code"
      ]
    },
    {
      "login": "robertt240",
      "name": "Robert Kasperczyk",
      "avatar_url": "https://avatars1.githubusercontent.com/u/9137432?v=4",
      "profile": "https://github.com/robertt240",
      "contributions": [
        "code"
      ]
    },
    {
      "login": "trautonen",
      "name": "Tapio Rautonen",
      "avatar_url": "https://avatars3.githubusercontent.com/u/1641063?v=4",
      "profile": "https://github.com/trautonen",
      "contributions": [
        "code"
      ]
    },
    {
      "login": "yorlov",
      "name": "Yuri Orlov",
      "avatar_url": "https://avatars0.githubusercontent.com/u/1595733?v=4",
      "profile": "http://vk.com/yuri.orlov",
      "contributions": [
        "code"
      ]
    },
    {
      "login": "varunu28",
      "name": "Varun Upadhyay",
      "avatar_url": "https://avatars0.githubusercontent.com/u/7676016?v=4",
      "profile": "https://www.linkedin.com/in/varunu28/",
      "contributions": [
        "code"
      ]
    },
    {
      "login": "PalAditya",
      "name": "Aditya Pal",
      "avatar_url": "https://avatars2.githubusercontent.com/u/25523604?v=4",
      "profile": "https://github.com/PalAditya",
      "contributions": [
        "code"
      ]
    },
    {
      "login": "grzesiekkedzior",
      "name": "grzesiekkedzior",
      "avatar_url": "https://avatars3.githubusercontent.com/u/23739158?v=4",
      "profile": "https://github.com/grzesiekkedzior",
      "contributions": [
        "code",
        "review"
      ]
    },
    {
      "login": "sivasubramanim",
      "name": "Sivasubramani M",
      "avatar_url": "https://avatars2.githubusercontent.com/u/51107434?v=4",
      "profile": "https://github.com/sivasubramanim",
      "contributions": [
        "code"
      ]
    },
    {
      "login": "d4gg4d",
      "name": "Sami Airaksinen",
      "avatar_url": "https://avatars2.githubusercontent.com/u/99457?v=4",
      "profile": "https://github.com/d4gg4d",
      "contributions": [
        "code"
      ]
    },
    {
      "login": "vertti",
      "name": "Janne Sinivirta",
      "avatar_url": "https://avatars0.githubusercontent.com/u/557751?v=4",
      "profile": "https://github.com/vertti",
      "contributions": [
        "code"
      ]
    },
    {
      "login": "Bobo1239",
      "name": "Boris-Chengbiao Zhou",
      "avatar_url": "https://avatars1.githubusercontent.com/u/2302947?v=4",
      "profile": "https://github.com/Bobo1239",
      "contributions": [
        "content"
      ]
    },
    {
      "login": "Jahhein",
      "name": "Jacob Hein",
      "avatar_url": "https://avatars2.githubusercontent.com/u/10779515?v=4",
      "profile": "https://jahhein.github.io",
      "contributions": [
        "content"
      ]
    },
    {
      "login": "iamrichardjones",
      "name": "Richard Jones",
      "avatar_url": "https://avatars3.githubusercontent.com/u/14842151?v=4",
      "profile": "https://github.com/iamrichardjones",
      "contributions": [
        "content"
      ]
    },
    {
      "login": "rachelcarmena",
      "name": "Rachel M. Carmena",
      "avatar_url": "https://avatars0.githubusercontent.com/u/22792183?v=4",
      "profile": "https://rachelcarmena.github.io",
      "contributions": [
        "content"
      ]
    },
    {
      "login": "zd-zero",
      "name": "Zaerald Denze Lungos",
      "avatar_url": "https://avatars0.githubusercontent.com/u/21978370?v=4",
      "profile": "https://zd-zero.github.io",
      "contributions": [
        "content"
      ]
    },
    {
      "login": "webpro",
      "name": "Lars Kappert",
      "avatar_url": "https://avatars1.githubusercontent.com/u/456426?v=4",
      "profile": "https://webpro.nl",
      "contributions": [
        "content"
      ]
    },
    {
      "login": "xiaod-dev",
      "name": "Mike Liu",
      "avatar_url": "https://avatars2.githubusercontent.com/u/21277644?v=4",
      "profile": "https://xiaod.info",
      "contributions": [
        "translation"
      ]
    },
    {
      "login": "charlesfinley",
      "name": "Matt Dolan",
      "avatar_url": "https://avatars1.githubusercontent.com/u/6307904?v=4",
      "profile": "https://github.com/charlesfinley",
      "contributions": [
        "code",
        "review"
      ]
    },
    {
      "login": "MananS77",
      "name": "Manan",
      "avatar_url": "https://avatars3.githubusercontent.com/u/21033516?v=4",
      "profile": "https://github.com/MananS77",
      "contributions": [
        "review"
      ]
    },
    {
      "login": "nishant",
      "name": "Nishant Arora",
      "avatar_url": "https://avatars2.githubusercontent.com/u/15331971?v=4",
      "profile": "https://github.com/nishant",
      "contributions": [
        "code"
      ]
    },
    {
      "login": "raja-peeyush-kumar-singh",
      "name": "Peeyush",
      "avatar_url": "https://avatars0.githubusercontent.com/u/5496024?v=4",
      "profile": "https://github.com/raja-peeyush-kumar-singh",
      "contributions": [
        "code"
      ]
    },
    {
      "login": "ravening",
      "name": "Rakesh",
      "avatar_url": "https://avatars1.githubusercontent.com/u/10645273?v=4",
      "profile": "https://github.com/ravening",
      "contributions": [
        "code",
        "review"
      ]
    },
    {
      "login": "vINCENT8888801",
      "name": "Wei Seng",
      "avatar_url": "https://avatars0.githubusercontent.com/u/8037883?v=4",
      "profile": "https://github.com/vINCENT8888801",
      "contributions": [
        "code"
      ]
    },
    {
      "login": "ashishtrivedi16",
      "name": "Ashish Trivedi",
      "avatar_url": "https://avatars3.githubusercontent.com/u/23194128?v=4",
      "profile": "https://www.linkedin.com/in/ashish-trivedi-218379135/",
      "contributions": [
        "code"
      ]
    },
    {
      "login": "RayYH",
      "name": "洪月阳",
      "avatar_url": "https://avatars1.githubusercontent.com/u/41055099?v=4",
      "profile": "https://rayyounghong.com",
      "contributions": [
        "code"
      ]
    },
    {
      "login": "xdvrx1",
      "name": "xdvrx1",
      "avatar_url": "https://avatars0.githubusercontent.com/u/47092464?v=4",
      "profile": "https://xdvrx1.github.io/",
      "contributions": [
        "review",
        "ideas"
      ]
    },
    {
      "login": "nahteb",
      "name": "Bethan Palmer",
      "avatar_url": "https://avatars3.githubusercontent.com/u/13121570?v=4",
      "profile": "https://github.com/nahteb",
      "contributions": [
        "code"
      ]
    },
    {
      "login": "ToxicDreamz",
      "name": "Toxic Dreamz",
      "avatar_url": "https://avatars0.githubusercontent.com/u/45225562?v=4",
      "profile": "https://github.com/ToxicDreamz",
      "contributions": [
        "code"
      ]
    },
    {
      "login": "edycutjong",
      "name": "Edy Cu Tjong",
      "avatar_url": "https://avatars1.githubusercontent.com/u/1098102?v=4",
      "profile": "http://www.edycutjong.com",
      "contributions": [
        "doc"
      ]
    },
    {
      "login": "mkrzywanski",
      "name": "Michał Krzywański",
      "avatar_url": "https://avatars0.githubusercontent.com/u/15279585?v=4",
      "profile": "https://github.com/mkrzywanski",
      "contributions": [
        "code"
      ]
    },
    {
      "login": "stefanbirkner",
      "name": "Stefan Birkner",
      "avatar_url": "https://avatars1.githubusercontent.com/u/711349?v=4",
      "profile": "https://www.stefan-birkner.de",
      "contributions": [
        "code"
      ]
    },
    {
      "login": "fedorskvorcov",
      "name": "Fedor Skvorcov",
      "avatar_url": "https://avatars3.githubusercontent.com/u/43882212?v=4",
      "profile": "https://github.com/fedorskvorcov",
      "contributions": [
        "code"
      ]
    },
    {
      "login": "samilAyoub",
      "name": "samilAyoub",
      "avatar_url": "https://avatars0.githubusercontent.com/u/61546990?v=4",
      "profile": "https://github.com/samilAyoub",
      "contributions": [
        "code"
      ]
    },
    {
      "login": "vdlald",
      "name": "Vladislav Golubinov",
      "avatar_url": "https://avatars0.githubusercontent.com/u/29997701?v=4",
      "profile": "https://github.com/vdlald",
      "contributions": [
        "code"
      ]
    },
    {
      "login": "swarajsaaj",
      "name": "Swaraj",
      "avatar_url": "https://avatars2.githubusercontent.com/u/6285049?v=4",
      "profile": "https://github.com/swarajsaaj",
      "contributions": [
        "code"
      ]
    },
    {
      "login": "ChFlick",
      "name": "Christoph Flick",
      "avatar_url": "https://avatars0.githubusercontent.com/u/4465376?v=4",
      "profile": "http://christophflick.de",
      "contributions": [
        "doc"
      ]
    },
    {
      "login": "Ascenio",
      "name": "Ascênio",
      "avatar_url": "https://avatars1.githubusercontent.com/u/7662016?v=4",
      "profile": "https://github.com/Ascenio",
      "contributions": [
        "review"
      ]
    },
    {
      "login": "dsibilio",
      "name": "Domenico Sibilio",
      "avatar_url": "https://avatars2.githubusercontent.com/u/24280982?v=4",
      "profile": "https://www.linkedin.com/in/domenico-sibilio/",
      "contributions": [
        "doc"
      ]
    },
    {
      "login": "akashchandwani",
      "name": "Akash Chandwani",
      "avatar_url": "https://avatars2.githubusercontent.com/u/3483277?v=4",
      "profile": "https://github.com/akashchandwani",
      "contributions": [
        "review"
      ]
    },
    {
      "login": "manannikov",
      "name": "Pavlo Manannikov",
      "avatar_url": "https://avatars2.githubusercontent.com/u/7019769?v=4",
      "profile": "http://www.linkedin.com/in/manannikov",
      "contributions": [
        "code"
      ]
    },
    {
      "login": "eimanip",
      "name": "Eiman",
      "avatar_url": "https://avatars0.githubusercontent.com/u/20307301?v=4",
      "profile": "https://github.com/eimanip",
      "contributions": [
        "code"
      ]
    },
    {
      "login": "OrangePants-R",
      "name": "Rocky",
      "avatar_url": "https://avatars0.githubusercontent.com/u/42976136?v=4",
      "profile": "https://github.com/OrangePants-R",
      "contributions": [
        "doc"
      ]
    },
    {
      "login": "ibrahimAlii",
      "name": "Ibrahim ali abdelghany",
      "avatar_url": "https://avatars2.githubusercontent.com/u/21141301?v=4",
      "profile": "https://ibrahimalii.github.io/",
      "contributions": [
        "review"
      ]
    },
    {
      "login": "gkulkarni2020",
      "name": "Girish Kulkarni",
      "avatar_url": "https://avatars3.githubusercontent.com/u/5161548?v=4",
      "profile": "https://github.com/gkulkarni2020",
      "contributions": [
        "doc"
      ]
    },
    {
      "login": "omk13",
      "name": "Omar Karazoun",
      "avatar_url": "https://avatars0.githubusercontent.com/u/59054172?v=4",
      "profile": "https://github.com/omk13",
      "contributions": [
        "code"
      ]
    },
    {
      "login": "jeff303",
      "name": "Jeff Evans",
      "avatar_url": "https://avatars0.githubusercontent.com/u/3521562?v=4",
      "profile": "https://github.com/jeff303",
      "contributions": [
        "code"
      ]
    },
    {
      "login": "viveksb007",
      "name": "Vivek Singh",
      "avatar_url": "https://avatars1.githubusercontent.com/u/12713808?v=4",
      "profile": "https://viveksb007.github.io",
      "contributions": [
        "code"
      ]
    },
    {
      "login": "siavashsoleymani",
      "name": "siavash",
      "avatar_url": "https://avatars2.githubusercontent.com/u/18074419?v=4",
      "profile": "https://github.com/siavashsoleymani",
      "contributions": [
        "code"
      ]
    },
    {
      "login": "ruchpeanuts",
      "name": "ruchpeanuts",
      "avatar_url": "https://avatars0.githubusercontent.com/u/29301900?v=4",
      "profile": "https://github.com/ruchpeanuts",
      "contributions": [
        "doc"
      ]
    },
    {
      "login": "warp125",
      "name": "warp125",
      "avatar_url": "https://avatars1.githubusercontent.com/u/48073115?v=4",
      "profile": "https://github.com/warp125",
      "contributions": [
        "translation"
      ]
    },
    {
      "login": "tkhadir",
      "name": "KHADIR Tayeb",
      "avatar_url": "https://avatars1.githubusercontent.com/u/45130488?v=4",
      "profile": "http://libkhadir.fr",
      "contributions": [
        "translation"
      ]
    },
    {
      "login": "ignite1771",
      "name": "ignite1771",
      "avatar_url": "https://avatars2.githubusercontent.com/u/59446563?v=4",
      "profile": "https://github.com/ignite1771",
      "contributions": [
        "code"
      ]
    },
    {
      "login": "demirhalil",
      "name": "Halil Demir",
      "avatar_url": "https://avatars1.githubusercontent.com/u/22895118?v=4",
      "profile": "https://github.com/demirhalil",
      "contributions": [
        "translation"
      ]
    },
    {
      "login": "rohit10000",
      "name": "Rohit Singh",
      "avatar_url": "https://avatars.githubusercontent.com/u/20845565?v=4",
      "profile": "https://github.com/rohit10000",
      "contributions": [
        "code"
      ]
    },
    {
      "login": "byoungju94",
      "name": "byoungju94",
      "avatar_url": "https://avatars.githubusercontent.com/u/42516378?v=4",
      "profile": "https://github.com/byoungju94",
      "contributions": [
        "code"
      ]
    },
    {
      "login": "moustafafarhat",
      "name": "Moustafa Farhat",
      "avatar_url": "https://avatars.githubusercontent.com/u/38836727?v=4",
      "profile": "https://github.com/moustafafarhat",
      "contributions": [
        "translation"
      ]
    },
    {
      "login": "richardmr36",
      "name": "Martel Richard",
      "avatar_url": "https://avatars.githubusercontent.com/u/19147333?v=4",
      "profile": "https://github.com/richardmr36",
      "contributions": [
        "code"
      ]
    },
    {
      "login": "va1m",
      "name": "va1m",
      "avatar_url": "https://avatars.githubusercontent.com/u/17025445?v=4",
      "profile": "https://github.com/va1m",
      "contributions": [
        "code"
      ]
    },
    {
      "login": "noamgrinch",
      "name": "Noam Greenshtain",
      "avatar_url": "https://avatars.githubusercontent.com/u/31648669?v=4",
      "profile": "https://github.com/noamgrinch",
      "contributions": [
        "code"
      ]
    },
    {
      "login": "qfxl",
      "name": "yonghong Xu",
      "avatar_url": "https://avatars.githubusercontent.com/u/14086462?v=4",
      "profile": "https://xuyonghong.cn/",
      "contributions": [
        "doc"
      ]
    },
    {
      "login": "jinishavora",
      "name": "jinishavora",
      "avatar_url": "https://avatars.githubusercontent.com/u/40777762?v=4",
      "profile": "https://www.linkedin.com/in/jinisha-vora",
      "contributions": [
        "review",
        "code"
      ]
    },
    {
      "login": "eas5",
      "name": "Elvys Soares",
      "avatar_url": "https://avatars.githubusercontent.com/u/50836521?v=4",
      "profile": "https://github.com/eas5",
      "contributions": [
        "code"
      ]
    },
    {
      "login": "zWeBrain",
      "name": "zWeBrain",
      "avatar_url": "https://avatars.githubusercontent.com/u/46642512?v=4",
      "profile": "https://github.com/zWeBrain",
      "contributions": [
        "code"
      ]
    },
    {
      "login": "Al-assad",
      "name": "余林颖",
      "avatar_url": "https://avatars.githubusercontent.com/u/22493821?v=4",
      "profile": "https://al-assad.github.io/notion/",
      "contributions": [
        "translation"
      ]
    },
    {
      "login": "STudio26",
      "name": "Alain",
      "avatar_url": "https://avatars.githubusercontent.com/u/6988911?v=4",
      "profile": "https://github.com/STudio26",
      "contributions": [
        "translation"
      ]
    },
    {
      "login": "DEV-VRUPER",
      "name": "VR",
      "avatar_url": "https://avatars.githubusercontent.com/u/30525467?v=4",
      "profile": "https://github.com/DEV-VRUPER",
      "contributions": [
        "doc"
      ]
    },
    {
      "login": "JackieNim",
      "name": "JackieNim",
      "avatar_url": "https://avatars.githubusercontent.com/u/4138836?v=4",
      "profile": "https://github.com/JackieNim",
      "contributions": [
        "code"
      ]
    },
    {
      "login": "EdisonE3",
      "name": "EdisonE3",
      "avatar_url": "https://avatars.githubusercontent.com/u/52118917?v=4",
      "profile": "https://github.com/EdisonE3",
      "contributions": [
        "code"
      ]
    },
    {
      "login": "tao-sun2",
      "name": "Tao",
      "avatar_url": "https://avatars.githubusercontent.com/u/66189688?v=4",
      "profile": "https://github.com/tao-sun2",
      "contributions": [
        "code"
      ]
    },
    {
      "login": "JuanManuelAbate",
      "name": "Juan Manuel Abate",
      "avatar_url": "https://avatars.githubusercontent.com/u/16357060?v=4",
      "profile": "https://github.com/JuanManuelAbate",
      "contributions": [
        "translation"
      ]
    },
    {
      "login": "Xenilo137",
      "name": "Xenilo137",
      "avatar_url": "https://avatars.githubusercontent.com/u/24865069?v=4",
      "profile": "https://github.com/Xenilo137",
      "contributions": [
        "code"
      ]
    },
    {
      "login": "samuelpsouza",
      "name": "Samuel Souza",
      "avatar_url": "https://avatars.githubusercontent.com/u/17254162?v=4",
      "profile": "https://www.linkedin.com/in/souzasamuel/",
      "contributions": [
        "code"
      ]
    },
    {
      "login": "marlo2222",
      "name": "Marlo Henrique",
      "avatar_url": "https://avatars.githubusercontent.com/u/40809563?v=4",
      "profile": "https://github.com/marlo2222",
      "contributions": [
        "translation"
      ]
    },
    {
      "login": "AndriyPyzh",
      "name": "AndriyPyzh",
      "avatar_url": "https://avatars.githubusercontent.com/u/57706635?v=4",
      "profile": "https://github.com/AndriyPyzh",
      "contributions": [
        "code"
      ]
    },
    {
      "login": "karthikbhat13",
      "name": "karthikbhat13",
      "avatar_url": "https://avatars.githubusercontent.com/u/22431014?v=4",
      "profile": "https://github.com/karthikbhat13",
      "contributions": [
        "code"
      ]
    },
    {
      "login": "mortezaadi",
      "name": "Morteza Adigozalpour",
      "avatar_url": "https://avatars.githubusercontent.com/u/1329687?v=4",
      "profile": "https://github.com/mortezaadi",
      "contributions": [
        "code"
      ]
    },
    {
      "login": "tan31989",
      "name": "Nagaraj Tantri",
      "avatar_url": "https://avatars.githubusercontent.com/u/3784194?v=4",
      "profile": "https://stackoverflow.com/users/308565/nagaraj-tantri",
      "contributions": [
        "code"
      ]
    },
    {
      "login": "frascu",
      "name": "Francesco Scuccimarri",
      "avatar_url": "https://avatars.githubusercontent.com/u/7107651?v=4",
      "profile": "https://github.com/frascu",
      "contributions": [
        "code"
      ]
    },
    {
      "login": "Conhan93",
      "name": "Conny Hansson",
      "avatar_url": "https://avatars.githubusercontent.com/u/71334757?v=4",
      "profile": "https://github.com/Conhan93",
      "contributions": [
        "doc"
      ]
    },
    {
      "login": "muklasr",
      "name": "Muklas Rahmanto",
      "avatar_url": "https://avatars.githubusercontent.com/u/43443753?v=4",
      "profile": "http://muklasr.medium.com",
      "contributions": [
        "translation"
      ]
    },
    {
      "login": "VxDxK",
      "name": "Vadim",
      "avatar_url": "https://avatars.githubusercontent.com/u/38704817?v=4",
      "profile": "https://github.com/VxDxK",
      "contributions": [
        "translation"
      ]
    },
    {
      "login": "sims-keshri",
      "name": "Simran Keshri",
      "avatar_url": "https://avatars.githubusercontent.com/u/62168475?v=4",
      "profile": "https://github.com/sims-keshri",
      "contributions": [
        "code"
      ]
    },
    {
      "login": "JCarlosR",
      "name": "JCarlos",
      "avatar_url": "https://avatars.githubusercontent.com/u/3101238?v=4",
      "profile": "https://programacionymas.com",
      "contributions": [
        "translation"
      ]
    },
    {
      "login": "Dev-AliGhasemi",
      "name": "Ali Ghasemi",
      "avatar_url": "https://avatars.githubusercontent.com/u/60359433?v=4",
      "profile": "https://www.mrmoshkel.ir",
      "contributions": [
        "code"
      ]
    },
    {
      "login": "carldea",
      "name": "Carl Dea",
      "avatar_url": "https://avatars.githubusercontent.com/u/1594624?v=4",
      "profile": "http://carlfx.wordpress.com",
      "contributions": [
        "code"
      ]
    },
    {
      "login": "Mozartuss",
      "name": "Mozartus",
      "avatar_url": "https://avatars.githubusercontent.com/u/32893711?v=4",
      "profile": "https://github.com/Mozartuss",
      "contributions": [
        "translation"
      ]
    },
    {
      "login": "ManviGoel26",
      "name": "Manvi Goel",
      "avatar_url": "https://avatars.githubusercontent.com/u/55682355?v=4",
      "profile": "https://github.com/ManviGoel26",
      "contributions": [
        "doc"
      ]
    },
    {
      "login": "blueberry404",
      "name": "Anum Amin",
      "avatar_url": "https://avatars.githubusercontent.com/u/39243539?v=4",
      "profile": "https://github.com/blueberry404",
      "contributions": [
        "doc"
      ]
    },
    {
      "login": "uh-zz",
      "name": "Reo Uehara",
      "avatar_url": "https://avatars.githubusercontent.com/u/47747828?v=4",
      "profile": "https://uh-zz.github.io/blog/",
      "contributions": [
        "translation"
      ]
    },
    {
      "login": "Fiordy",
      "name": "Fiordy",
      "avatar_url": "https://avatars.githubusercontent.com/u/53420573?v=4",
      "profile": "https://github.com/Fiordy",
      "contributions": [
        "doc"
      ]
    },
    {
      "login": "harshalkh",
      "name": "Harshal",
      "avatar_url": "https://avatars.githubusercontent.com/u/37841724?v=4",
      "profile": "https://github.com/harshalkh",
      "contributions": [
        "code"
      ]
    },
    {
      "login": "vashisthabhinav",
      "name": "Abhinav Vashisth",
      "avatar_url": "https://avatars.githubusercontent.com/u/89785800?v=4",
      "profile": "https://www.linkedin.com/in/abhinav-vashisth-06613b208/",
      "contributions": [
        "doc"
      ]
    },
    {
      "login": "Kevinyl3",
      "name": "Kevin",
      "avatar_url": "https://avatars.githubusercontent.com/u/47126749?v=4",
      "profile": "http://no website",
      "contributions": [
        "review",
        "code"
      ]
    },
    {
      "login": "Shrirang97",
      "name": "Shrirang",
      "avatar_url": "https://avatars.githubusercontent.com/u/28738668?v=4",
      "profile": "https://github.com/Shrirang97",
      "contributions": [
        "review",
        "code"
      ]
    },
    {
      "login": "interactwithankush",
      "name": "interactwithankush",
      "avatar_url": "https://avatars.githubusercontent.com/u/18613127?v=4",
      "profile": "https://github.com/interactwithankush",
      "contributions": [
        "code"
      ]
    },
    {
      "login": "yuhangbin",
      "name": "CharlieYu",
      "avatar_url": "https://avatars.githubusercontent.com/u/17566866?v=4",
      "profile": "https://github.com/yuhangbin",
      "contributions": [
        "code"
      ]
    },
    {
      "login": "Leisterbecker",
      "name": "Leisterbecker",
      "avatar_url": "https://avatars.githubusercontent.com/u/20650323?v=4",
      "profile": "https://github.com/Leisterbecker",
      "contributions": [
        "code"
      ]
    },
    {
      "login": "castleKing1997",
      "name": "DragonDreamer",
      "avatar_url": "https://avatars.githubusercontent.com/u/35420129?v=4",
      "profile": "http://rosaecrucis.cn",
      "contributions": [
        "code"
      ]
    },
    {
      "login": "ShivanshCharak",
      "name": "ShivanshCharak",
      "avatar_url": "https://avatars.githubusercontent.com/u/96943825?v=4",
      "profile": "https://github.com/ShivanshCharak",
      "contributions": [
        "code"
      ]
    },
    {
      "login": "HattoriHenzo",
      "name": "HattoriHenzo",
      "avatar_url": "https://avatars.githubusercontent.com/u/5141285?v=4",
      "profile": "https://github.com/HattoriHenzo",
      "contributions": [
        "code"
      ]
    },
    {
      "login": "arnabsen1729",
      "name": "Arnab Sen",
      "avatar_url": "https://avatars.githubusercontent.com/u/51032928?v=4",
      "profile": "http://arnabsen.bio.link",
      "contributions": [
        "code"
      ]
    },
    {
      "login": "mohanaraosv",
      "name": "MohanaRao SV",
      "avatar_url": "https://avatars.githubusercontent.com/u/1470114?v=4",
      "profile": "https://javaforlife.wordpress.com/",
      "contributions": [
        "code"
      ]
    },
    {
      "login": "yonatankarp",
      "name": "Yonatan Karp-Rudin",
      "avatar_url": "https://avatars.githubusercontent.com/u/14914865?v=4",
      "profile": "https://github.com/yonatankarp",
      "contributions": [
        "code",
        "review"
      ]
    },
    {
      "login": "GustavoOliani",
      "name": "Oliani",
      "avatar_url": "https://avatars.githubusercontent.com/u/25756378?v=4",
      "profile": "https://github.com/GustavoOliani",
      "contributions": [
        "code"
      ]
    },
    {
      "login": "Liu-rj",
      "name": "Renjie LIU",
      "avatar_url": "https://avatars.githubusercontent.com/u/64826925?v=4",
      "profile": "https://github.com/Liu-rj",
      "contributions": [
        "code"
      ]
    },
    {
      "login": "TreeFireMen",
      "name": "perfect guy",
      "avatar_url": "https://avatars.githubusercontent.com/u/54127694?v=4",
      "profile": "https://github.com/TreeFireMen",
      "contributions": [
        "doc"
      ]
    },
    {
      "login": "xyllq999",
      "name": "xyllq999",
      "avatar_url": "https://avatars.githubusercontent.com/u/72729433?v=4",
      "profile": "https://github.com/xyllq999",
      "contributions": [
        "code"
      ]
    },
    {
      "login": "dmdbilal",
      "name": "Mohamed Bilal",
      "avatar_url": "https://avatars.githubusercontent.com/u/91405690?v=4",
      "profile": "https://github.com/dmdbilal",
      "contributions": [
        "doc"
      ]
    },
    {
      "login": "karshil2309",
      "name": "Karshil sheth",
      "avatar_url": "https://avatars.githubusercontent.com/u/37497287?v=4",
      "profile": "https://www.linkedin.com/in/karshilsheth/",
      "contributions": [
        "code"
      ]
    },
    {
      "login": "kongleong86",
      "name": "kongleong86",
      "avatar_url": "https://avatars.githubusercontent.com/u/3745455?v=4",
      "profile": "https://github.com/kongleong86",
      "contributions": [
        "code"
      ]
    },
    {
      "login": "aitorfi",
      "name": "Aitor Fidalgo Sánchez",
      "avatar_url": "https://avatars.githubusercontent.com/u/64830228?v=4",
      "profile": "https://github.com/aitorfi",
      "contributions": [
        "translation",
        "doc",
        "review"
      ]
    },
    {
      "login": "HeVictor",
      "name": "Victor He",
      "avatar_url": "https://avatars.githubusercontent.com/u/20733994?v=4",
      "profile": "https://github.com/HeVictor",
      "contributions": [
        "code"
      ]
    },
    {
      "login": "m-inh",
      "name": "Minh Nguyen",
      "avatar_url": "https://avatars.githubusercontent.com/u/10632233?v=4",
      "profile": "http://m-inh.github.io/",
      "contributions": [
        "translation",
        "doc"
      ]
    },
    {
      "login": "YichuanSun",
      "name": "yiichan",
      "avatar_url": "https://avatars.githubusercontent.com/u/30886176?v=4",
      "profile": "https://github.com/YichuanSun",
      "contributions": [
        "doc"
      ]
    },
    {
      "login": "PanSem",
      "name": "Pan Sem",
      "avatar_url": "https://avatars.githubusercontent.com/u/43316964?v=4",
      "profile": "https://github.com/PanSem",
      "contributions": [
        "doc"
      ]
    },
    {
      "login": "zhoumengyks",
      "name": "zhoumengyks",
      "avatar_url": "https://avatars.githubusercontent.com/u/111965739?v=4",
      "profile": "https://github.com/zhoumengyks",
      "contributions": [
        "code"
      ]
    },
    {
      "login": "you",
      "name": "you",
      "avatar_url": "https://avatars.githubusercontent.com/u/57100752?v=4",
      "profile": "https://github.com/you",
      "contributions": [
        "translation"
      ]
    },
    {
<<<<<<< HEAD
      "login": "ec-026",
      "name": "Tejas Singh",
      "avatar_url": "https://avatars.githubusercontent.com/u/95495584?v=4",
      "profile": "https://github.com/ec-026",
      "contributions": [
        "doc",
        "translation"
      ]
=======
      "login": "Thanks",
      "name": "Thanks",
      "avatar_url": "https://avatars.githubusercontent.com/u/1121545?v=4",
      "profile": "https://github.com/thanks",
      "contributions": [
        "translation"
      ]
    },
    {
      "login": "lazy-pr0grammer",
      "name": "LazyProgrammer",
      "avatar_url": "https://avatars.githubusercontent.com/u/87204946?v=4",
      "profile": "https://github.com/lazy-pr0grammer",
      "contributions": [
        "doc"
      ]
    },
    {
      "login": "mdfaizanahmed786",
      "name": "Mohammed Faizan Ahmed",
      "avatar_url": "https://avatars.githubusercontent.com/u/85175130?v=4",
      "profile": "https://github.com/mdfaizanahmed786",
      "contributions": [
        "doc"
      ]
    },
    {
      "login": "burno1",
      "name": "Bruno Fernandes",
      "avatar_url": "https://avatars.githubusercontent.com/u/39165280?v=4",
      "profile": "https://github.com/burno1",
      "contributions": [
        "code"
      ]
    },
    {
      "login": "SammanPali",
      "name": "SammanPali",
      "avatar_url": "https://avatars.githubusercontent.com/u/110753804?v=4",
      "profile": "https://github.com/SammanPali",
      "contributions": [
        "doc"
      ]
    },
    {
      "login": "LeseChe",
      "name": "Qixiang Chen",
      "avatar_url": "https://avatars.githubusercontent.com/u/79553089?v=4",
      "profile": "https://github.com/LeseChe",
      "contributions": [
        "doc"
      ]
    },
    {
      "login": "shouryamanekar",
      "name": "Shourya Manekar",
      "avatar_url": "https://avatars.githubusercontent.com/u/72398499?v=4",
      "profile": "https://github.com/shouryamanekar",
      "contributions": [
        "translation"
      ]
    },
    {
      "login": "seongkyu-lim",
      "name": "Alan",
      "avatar_url": "https://avatars.githubusercontent.com/u/55138532?v=4",
      "profile": "https://seongkyu-lim.github.io/Blog/",
      "contributions": [
        "translation"
      ]
    },
    {
      "login": "JanFidor",
      "name": "JanFidor",
      "avatar_url": "https://avatars.githubusercontent.com/u/66260538?v=4",
      "profile": "https://github.com/JanFidor",
      "contributions": [
        "code",
        "doc"
      ]
    },
    {
      "login": "drakulavich",
      "name": "Anton Yakutovich",
      "avatar_url": "https://avatars.githubusercontent.com/u/129260?v=4",
      "profile": "https://github.com/drakulavich",
      "contributions": [
        "code"
      ]
    },
    {
      "login": "steph88ss",
      "name": "steph88ss",
      "avatar_url": "https://avatars.githubusercontent.com/u/111041594?v=4",
      "profile": "https://github.com/steph88ss",
      "contributions": [
        "doc"
      ]
    },
    {
      "login": "0xYujan",
      "name": "Yujan Ranjitkar",
      "avatar_url": "https://avatars.githubusercontent.com/u/63731234?v=4",
      "profile": "http://yujanranjitkar.com.np",
      "contributions": [
        "translation"
      ]
    },
    {
      "login": "yusha-g",
      "name": "yusha-g",
      "avatar_url": "https://avatars.githubusercontent.com/u/110189579?v=4",
      "profile": "https://github.com/yusha-g",
      "contributions": [
        "translation"
      ]
    },
    {
      "login": "robertvolkmann",
      "name": "Robert Volkmann",
      "avatar_url": "https://avatars.githubusercontent.com/u/20912167?v=4",
      "profile": "https://github.com/robertvolkmann",
      "contributions": [
        "code",
        "review"
      ]
    },
    {
      "login": "bipin-k",
      "name": "Bipin Kumar Chaurasia",
      "avatar_url": "https://avatars.githubusercontent.com/u/21119358?v=4",
      "profile": "https://github.com/bipin-k",
      "contributions": [
        "doc"
      ]
    },
    {
      "login": "KyleSong30",
      "name": "KyleSong30",
      "avatar_url": "https://avatars.githubusercontent.com/u/100892032?v=4",
      "profile": "https://github.com/KyleSong30",
      "contributions": [
        "doc"
      ]
    },
    {
      "login": "u7281975",
      "name": "u7281975",
      "avatar_url": "https://avatars.githubusercontent.com/u/111095623?v=4",
      "profile": "https://github.com/u7281975",
      "contributions": [
        "doc"
      ]
    },
    {
      "login": "harshalkhachane",
      "name": "harshalkhachane",
      "avatar_url": "https://avatars.githubusercontent.com/u/92866584?v=4",
      "profile": "https://github.com/harshalkhachane",
      "contributions": [
        "code"
      ]
>>>>>>> c9fc1233
    }
  ],
  "contributorsPerLine": 7,
  "projectName": "java-design-patterns",
  "projectOwner": "iluwatar",
  "repoType": "github",
  "repoHost": "https://github.com",
  "skipCi": true,
  "commitConvention": "angular"
}<|MERGE_RESOLUTION|>--- conflicted
+++ resolved
@@ -1963,7 +1963,170 @@
       ]
     },
     {
-<<<<<<< HEAD
+      "login": "Thanks",
+      "name": "Thanks",
+      "avatar_url": "https://avatars.githubusercontent.com/u/1121545?v=4",
+      "profile": "https://github.com/thanks",
+      "contributions": [
+        "translation"
+      ]
+    },
+    {
+      "login": "lazy-pr0grammer",
+      "name": "LazyProgrammer",
+      "avatar_url": "https://avatars.githubusercontent.com/u/87204946?v=4",
+      "profile": "https://github.com/lazy-pr0grammer",
+      "contributions": [
+        "doc"
+      ]
+    },
+    {
+      "login": "mdfaizanahmed786",
+      "name": "Mohammed Faizan Ahmed",
+      "avatar_url": "https://avatars.githubusercontent.com/u/85175130?v=4",
+      "profile": "https://github.com/mdfaizanahmed786",
+      "contributions": [
+        "doc"
+      ]
+    },
+    {
+      "login": "burno1",
+      "name": "Bruno Fernandes",
+      "avatar_url": "https://avatars.githubusercontent.com/u/39165280?v=4",
+      "profile": "https://github.com/burno1",
+      "contributions": [
+        "code"
+      ]
+    },
+    {
+      "login": "SammanPali",
+      "name": "SammanPali",
+      "avatar_url": "https://avatars.githubusercontent.com/u/110753804?v=4",
+      "profile": "https://github.com/SammanPali",
+      "contributions": [
+        "doc"
+      ]
+    },
+    {
+      "login": "LeseChe",
+      "name": "Qixiang Chen",
+      "avatar_url": "https://avatars.githubusercontent.com/u/79553089?v=4",
+      "profile": "https://github.com/LeseChe",
+      "contributions": [
+        "doc"
+      ]
+    },
+    {
+      "login": "shouryamanekar",
+      "name": "Shourya Manekar",
+      "avatar_url": "https://avatars.githubusercontent.com/u/72398499?v=4",
+      "profile": "https://github.com/shouryamanekar",
+      "contributions": [
+        "translation"
+      ]
+    },
+    {
+      "login": "seongkyu-lim",
+      "name": "Alan",
+      "avatar_url": "https://avatars.githubusercontent.com/u/55138532?v=4",
+      "profile": "https://seongkyu-lim.github.io/Blog/",
+      "contributions": [
+        "translation"
+      ]
+    },
+    {
+      "login": "JanFidor",
+      "name": "JanFidor",
+      "avatar_url": "https://avatars.githubusercontent.com/u/66260538?v=4",
+      "profile": "https://github.com/JanFidor",
+      "contributions": [
+        "code",
+        "doc"
+      ]
+    },
+    {
+      "login": "drakulavich",
+      "name": "Anton Yakutovich",
+      "avatar_url": "https://avatars.githubusercontent.com/u/129260?v=4",
+      "profile": "https://github.com/drakulavich",
+      "contributions": [
+        "code"
+      ]
+    },
+    {
+      "login": "steph88ss",
+      "name": "steph88ss",
+      "avatar_url": "https://avatars.githubusercontent.com/u/111041594?v=4",
+      "profile": "https://github.com/steph88ss",
+      "contributions": [
+        "doc"
+      ]
+    },
+    {
+      "login": "0xYujan",
+      "name": "Yujan Ranjitkar",
+      "avatar_url": "https://avatars.githubusercontent.com/u/63731234?v=4",
+      "profile": "http://yujanranjitkar.com.np",
+      "contributions": [
+        "translation"
+      ]
+    },
+    {
+      "login": "yusha-g",
+      "name": "yusha-g",
+      "avatar_url": "https://avatars.githubusercontent.com/u/110189579?v=4",
+      "profile": "https://github.com/yusha-g",
+      "contributions": [
+        "translation"
+      ]
+    },
+    {
+      "login": "robertvolkmann",
+      "name": "Robert Volkmann",
+      "avatar_url": "https://avatars.githubusercontent.com/u/20912167?v=4",
+      "profile": "https://github.com/robertvolkmann",
+      "contributions": [
+        "code",
+        "review"
+      ]
+    },
+    {
+      "login": "bipin-k",
+      "name": "Bipin Kumar Chaurasia",
+      "avatar_url": "https://avatars.githubusercontent.com/u/21119358?v=4",
+      "profile": "https://github.com/bipin-k",
+      "contributions": [
+        "doc"
+      ]
+    },
+    {
+      "login": "KyleSong30",
+      "name": "KyleSong30",
+      "avatar_url": "https://avatars.githubusercontent.com/u/100892032?v=4",
+      "profile": "https://github.com/KyleSong30",
+      "contributions": [
+        "doc"
+      ]
+    },
+    {
+      "login": "u7281975",
+      "name": "u7281975",
+      "avatar_url": "https://avatars.githubusercontent.com/u/111095623?v=4",
+      "profile": "https://github.com/u7281975",
+      "contributions": [
+        "doc"
+      ]
+    },
+    {
+      "login": "harshalkhachane",
+      "name": "harshalkhachane",
+      "avatar_url": "https://avatars.githubusercontent.com/u/92866584?v=4",
+      "profile": "https://github.com/harshalkhachane",
+      "contributions": [
+        "code"
+      ]
+    },
+    {
       "login": "ec-026",
       "name": "Tejas Singh",
       "avatar_url": "https://avatars.githubusercontent.com/u/95495584?v=4",
@@ -1972,170 +2135,6 @@
         "doc",
         "translation"
       ]
-=======
-      "login": "Thanks",
-      "name": "Thanks",
-      "avatar_url": "https://avatars.githubusercontent.com/u/1121545?v=4",
-      "profile": "https://github.com/thanks",
-      "contributions": [
-        "translation"
-      ]
-    },
-    {
-      "login": "lazy-pr0grammer",
-      "name": "LazyProgrammer",
-      "avatar_url": "https://avatars.githubusercontent.com/u/87204946?v=4",
-      "profile": "https://github.com/lazy-pr0grammer",
-      "contributions": [
-        "doc"
-      ]
-    },
-    {
-      "login": "mdfaizanahmed786",
-      "name": "Mohammed Faizan Ahmed",
-      "avatar_url": "https://avatars.githubusercontent.com/u/85175130?v=4",
-      "profile": "https://github.com/mdfaizanahmed786",
-      "contributions": [
-        "doc"
-      ]
-    },
-    {
-      "login": "burno1",
-      "name": "Bruno Fernandes",
-      "avatar_url": "https://avatars.githubusercontent.com/u/39165280?v=4",
-      "profile": "https://github.com/burno1",
-      "contributions": [
-        "code"
-      ]
-    },
-    {
-      "login": "SammanPali",
-      "name": "SammanPali",
-      "avatar_url": "https://avatars.githubusercontent.com/u/110753804?v=4",
-      "profile": "https://github.com/SammanPali",
-      "contributions": [
-        "doc"
-      ]
-    },
-    {
-      "login": "LeseChe",
-      "name": "Qixiang Chen",
-      "avatar_url": "https://avatars.githubusercontent.com/u/79553089?v=4",
-      "profile": "https://github.com/LeseChe",
-      "contributions": [
-        "doc"
-      ]
-    },
-    {
-      "login": "shouryamanekar",
-      "name": "Shourya Manekar",
-      "avatar_url": "https://avatars.githubusercontent.com/u/72398499?v=4",
-      "profile": "https://github.com/shouryamanekar",
-      "contributions": [
-        "translation"
-      ]
-    },
-    {
-      "login": "seongkyu-lim",
-      "name": "Alan",
-      "avatar_url": "https://avatars.githubusercontent.com/u/55138532?v=4",
-      "profile": "https://seongkyu-lim.github.io/Blog/",
-      "contributions": [
-        "translation"
-      ]
-    },
-    {
-      "login": "JanFidor",
-      "name": "JanFidor",
-      "avatar_url": "https://avatars.githubusercontent.com/u/66260538?v=4",
-      "profile": "https://github.com/JanFidor",
-      "contributions": [
-        "code",
-        "doc"
-      ]
-    },
-    {
-      "login": "drakulavich",
-      "name": "Anton Yakutovich",
-      "avatar_url": "https://avatars.githubusercontent.com/u/129260?v=4",
-      "profile": "https://github.com/drakulavich",
-      "contributions": [
-        "code"
-      ]
-    },
-    {
-      "login": "steph88ss",
-      "name": "steph88ss",
-      "avatar_url": "https://avatars.githubusercontent.com/u/111041594?v=4",
-      "profile": "https://github.com/steph88ss",
-      "contributions": [
-        "doc"
-      ]
-    },
-    {
-      "login": "0xYujan",
-      "name": "Yujan Ranjitkar",
-      "avatar_url": "https://avatars.githubusercontent.com/u/63731234?v=4",
-      "profile": "http://yujanranjitkar.com.np",
-      "contributions": [
-        "translation"
-      ]
-    },
-    {
-      "login": "yusha-g",
-      "name": "yusha-g",
-      "avatar_url": "https://avatars.githubusercontent.com/u/110189579?v=4",
-      "profile": "https://github.com/yusha-g",
-      "contributions": [
-        "translation"
-      ]
-    },
-    {
-      "login": "robertvolkmann",
-      "name": "Robert Volkmann",
-      "avatar_url": "https://avatars.githubusercontent.com/u/20912167?v=4",
-      "profile": "https://github.com/robertvolkmann",
-      "contributions": [
-        "code",
-        "review"
-      ]
-    },
-    {
-      "login": "bipin-k",
-      "name": "Bipin Kumar Chaurasia",
-      "avatar_url": "https://avatars.githubusercontent.com/u/21119358?v=4",
-      "profile": "https://github.com/bipin-k",
-      "contributions": [
-        "doc"
-      ]
-    },
-    {
-      "login": "KyleSong30",
-      "name": "KyleSong30",
-      "avatar_url": "https://avatars.githubusercontent.com/u/100892032?v=4",
-      "profile": "https://github.com/KyleSong30",
-      "contributions": [
-        "doc"
-      ]
-    },
-    {
-      "login": "u7281975",
-      "name": "u7281975",
-      "avatar_url": "https://avatars.githubusercontent.com/u/111095623?v=4",
-      "profile": "https://github.com/u7281975",
-      "contributions": [
-        "doc"
-      ]
-    },
-    {
-      "login": "harshalkhachane",
-      "name": "harshalkhachane",
-      "avatar_url": "https://avatars.githubusercontent.com/u/92866584?v=4",
-      "profile": "https://github.com/harshalkhachane",
-      "contributions": [
-        "code"
-      ]
->>>>>>> c9fc1233
     }
   ],
   "contributorsPerLine": 7,
