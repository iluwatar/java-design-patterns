--- conflicted
+++ resolved
@@ -292,12 +292,15 @@
       ]
     },
     {
-<<<<<<< HEAD
       "login": "alexsomai",
       "name": "Alexandru Somai",
       "avatar_url": "https://avatars1.githubusercontent.com/u/5720977?v=4",
       "profile": "https://alexsomai.com",
-=======
+      "contributions": [
+        "code"
+      ]
+    },
+    {
       "login": "amogozov",
       "name": "Artur Mogozov",
       "avatar_url": "https://avatars3.githubusercontent.com/u/7372215?v=4",
@@ -842,7 +845,6 @@
       "name": "Robert Kasperczyk",
       "avatar_url": "https://avatars1.githubusercontent.com/u/9137432?v=4",
       "profile": "https://github.com/robertt240",
->>>>>>> 706c5092
       "contributions": [
         "code"
       ]
