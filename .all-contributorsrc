--- conflicted
+++ resolved
@@ -292,7 +292,6 @@
       ]
     },
     {
-<<<<<<< HEAD
       "login": "sankypanhale",
       "name": "Sanket Panhale",
       "avatar_url": "https://avatars1.githubusercontent.com/u/6478783?v=4",
@@ -300,7 +299,8 @@
       "contributions": [
         "content"
       ]
-=======
+    },
+    {
       "login": "staillebois",
       "name": "staillebois",
       "avatar_url": "https://avatars0.githubusercontent.com/u/23701200?v=4",
@@ -758,7 +758,6 @@
       "contributions": [
         "code"
       ]
->>>>>>> 652a68b1
     }
   ],
   "contributorsPerLine": 4,
