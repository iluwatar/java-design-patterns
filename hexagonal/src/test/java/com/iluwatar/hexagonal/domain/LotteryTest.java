/*
 * The MIT License
 * Copyright © 2014-2019 Ilkka Seppälä
 *
 * Permission is hereby granted, free of charge, to any person obtaining a copy
 * of this software and associated documentation files (the "Software"), to deal
 * in the Software without restriction, including without limitation the rights
 * to use, copy, modify, merge, publish, distribute, sublicense, and/or sell
 * copies of the Software, and to permit persons to whom the Software is
 * furnished to do so, subject to the following conditions:
 *
 * The above copyright notice and this permission notice shall be included in
 * all copies or substantial portions of the Software.
 *
 * THE SOFTWARE IS PROVIDED "AS IS", WITHOUT WARRANTY OF ANY KIND, EXPRESS OR
 * IMPLIED, INCLUDING BUT NOT LIMITED TO THE WARRANTIES OF MERCHANTABILITY,
 * FITNESS FOR A PARTICULAR PURPOSE AND NONINFRINGEMENT. IN NO EVENT SHALL THE
 * AUTHORS OR COPYRIGHT HOLDERS BE LIABLE FOR ANY CLAIM, DAMAGES OR OTHER
 * LIABILITY, WHETHER IN AN ACTION OF CONTRACT, TORT OR OTHERWISE, ARISING FROM,
 * OUT OF OR IN CONNECTION WITH THE SOFTWARE OR THE USE OR OTHER DEALINGS IN
 * THE SOFTWARE.
 */

package com.iluwatar.hexagonal.domain;

import com.google.inject.Guice;
import com.google.inject.Inject;
import com.google.inject.Injector;
import com.iluwatar.hexagonal.banking.WireTransfers;
import com.iluwatar.hexagonal.domain.LotteryTicketCheckResult.CheckResult;
import com.iluwatar.hexagonal.module.LotteryTestingModule;
import com.iluwatar.hexagonal.test.LotteryTestUtils;
import org.junit.jupiter.api.BeforeEach;
import org.junit.jupiter.api.Test;

<<<<<<< HEAD
import java.util.Map;
import java.util.Optional;
import java.util.Set;
=======
import java.util.*;
>>>>>>> dd971d8c

import static org.junit.jupiter.api.Assertions.*;

/**
 * 
 * Test the lottery system
 *
 */
class LotteryTest {

  private Injector injector;
  @Inject
  private LotteryAdministration administration;
  @Inject
  private LotteryService service;
  @Inject
  private WireTransfers wireTransfers;

  LotteryTest() {
    this.injector = Guice.createInjector(new LotteryTestingModule());
  }

  @BeforeEach
  void setup() {
    injector.injectMembers(this);
    // add funds to the test player's bank account
    wireTransfers.setFunds("123-12312", 100);
  }
  
  @Test
  void testLottery() {
    // admin resets the lottery
    administration.resetLottery();
    assertEquals(0, administration.getAllSubmittedTickets().size());
    
    // players submit the lottery tickets
    Optional<LotteryTicketId> ticket1 = service.submitTicket(LotteryTestUtils.createLotteryTicket("cvt@bbb.com",
<<<<<<< HEAD
            "123-12312", "+32425255", Set.of(1, 2, 3, 4)));
    assertTrue(ticket1.isPresent());
    Optional<LotteryTicketId> ticket2 = service.submitTicket(LotteryTestUtils.createLotteryTicket("ant@bac.com",
            "123-12312", "+32423455", Set.of(11, 12, 13, 14)));
    assertTrue(ticket2.isPresent());
    Optional<LotteryTicketId> ticket3 = service.submitTicket(LotteryTestUtils.createLotteryTicket("arg@boo.com",
            "123-12312", "+32421255", Set.of(6, 8, 13, 19)));
=======
        "123-12312", "+32425255", Set.of(1, 2, 3, 4)));
    assertTrue(ticket1.isPresent());
    Optional<LotteryTicketId> ticket2 = service.submitTicket(LotteryTestUtils.createLotteryTicket("ant@bac.com",
        "123-12312", "+32423455", Set.of(11, 12, 13, 14)));
    assertTrue(ticket2.isPresent());
    Optional<LotteryTicketId> ticket3 = service.submitTicket(LotteryTestUtils.createLotteryTicket("arg@boo.com",
        "123-12312", "+32421255", Set.of(6, 8, 13, 19)));
>>>>>>> dd971d8c
    assertTrue(ticket3.isPresent());
    assertEquals(3, administration.getAllSubmittedTickets().size());
    
    // perform lottery
    LotteryNumbers winningNumbers = administration.performLottery();

    // cheat a bit for testing sake, use winning numbers to submit another ticket
    Optional<LotteryTicketId> ticket4 = service.submitTicket(LotteryTestUtils.createLotteryTicket("lucky@orb.com",
        "123-12312", "+12421255", winningNumbers.getNumbers()));
    assertTrue(ticket4.isPresent());
    assertEquals(4, administration.getAllSubmittedTickets().size());
    
    // check winners
    Map<LotteryTicketId, LotteryTicket> tickets = administration.getAllSubmittedTickets();
    for (LotteryTicketId id: tickets.keySet()) {
      LotteryTicketCheckResult checkResult = service.checkTicketForPrize(id, winningNumbers);
      assertNotEquals(CheckResult.TICKET_NOT_SUBMITTED, checkResult.getResult());
      if (checkResult.getResult().equals(CheckResult.WIN_PRIZE)) {
        assertTrue(checkResult.getPrizeAmount() > 0);
      } else {
        assertEquals(0, checkResult.getPrizeAmount());
      }
    }
    
    // check another ticket that has not been submitted
    LotteryTicketCheckResult checkResult = service.checkTicketForPrize(new LotteryTicketId(), winningNumbers);
    assertEquals(CheckResult.TICKET_NOT_SUBMITTED, checkResult.getResult());
    assertEquals(0, checkResult.getPrizeAmount());
  }
}<|MERGE_RESOLUTION|>--- conflicted
+++ resolved
@@ -33,13 +33,7 @@
 import org.junit.jupiter.api.BeforeEach;
 import org.junit.jupiter.api.Test;
 
-<<<<<<< HEAD
-import java.util.Map;
-import java.util.Optional;
-import java.util.Set;
-=======
 import java.util.*;
->>>>>>> dd971d8c
 
 import static org.junit.jupiter.api.Assertions.*;
 
@@ -77,15 +71,6 @@
     
     // players submit the lottery tickets
     Optional<LotteryTicketId> ticket1 = service.submitTicket(LotteryTestUtils.createLotteryTicket("cvt@bbb.com",
-<<<<<<< HEAD
-            "123-12312", "+32425255", Set.of(1, 2, 3, 4)));
-    assertTrue(ticket1.isPresent());
-    Optional<LotteryTicketId> ticket2 = service.submitTicket(LotteryTestUtils.createLotteryTicket("ant@bac.com",
-            "123-12312", "+32423455", Set.of(11, 12, 13, 14)));
-    assertTrue(ticket2.isPresent());
-    Optional<LotteryTicketId> ticket3 = service.submitTicket(LotteryTestUtils.createLotteryTicket("arg@boo.com",
-            "123-12312", "+32421255", Set.of(6, 8, 13, 19)));
-=======
         "123-12312", "+32425255", Set.of(1, 2, 3, 4)));
     assertTrue(ticket1.isPresent());
     Optional<LotteryTicketId> ticket2 = service.submitTicket(LotteryTestUtils.createLotteryTicket("ant@bac.com",
@@ -93,7 +78,6 @@
     assertTrue(ticket2.isPresent());
     Optional<LotteryTicketId> ticket3 = service.submitTicket(LotteryTestUtils.createLotteryTicket("arg@boo.com",
         "123-12312", "+32421255", Set.of(6, 8, 13, 19)));
->>>>>>> dd971d8c
     assertTrue(ticket3.isPresent());
     assertEquals(3, administration.getAllSubmittedTickets().size());
     
