/**
 * The MIT License
 * Copyright (c) 2014 Ilkka Seppälä
 *
 * Permission is hereby granted, free of charge, to any person obtaining a copy
 * of this software and associated documentation files (the "Software"), to deal
 * in the Software without restriction, including without limitation the rights
 * to use, copy, modify, merge, publish, distribute, sublicense, and/or sell
 * copies of the Software, and to permit persons to whom the Software is
 * furnished to do so, subject to the following conditions:
 *
 * The above copyright notice and this permission notice shall be included in
 * all copies or substantial portions of the Software.
 *
 * THE SOFTWARE IS PROVIDED "AS IS", WITHOUT WARRANTY OF ANY KIND, EXPRESS OR
 * IMPLIED, INCLUDING BUT NOT LIMITED TO THE WARRANTIES OF MERCHANTABILITY,
 * FITNESS FOR A PARTICULAR PURPOSE AND NONINFRINGEMENT. IN NO EVENT SHALL THE
 * AUTHORS OR COPYRIGHT HOLDERS BE LIABLE FOR ANY CLAIM, DAMAGES OR OTHER
 * LIABILITY, WHETHER IN AN ACTION OF CONTRACT, TORT OR OTHERWISE, ARISING FROM,
 * OUT OF OR IN CONNECTION WITH THE SOFTWARE OR THE USE OR OTHER DEALINGS IN
 * THE SOFTWARE.
 */

package com.iluwatar.servicestub;

<<<<<<< HEAD
import java.util.concurrent.ExecutorService;
import java.util.concurrent.Executors;
=======
import java.math.BigDecimal;

import yahoofinance.Stock;
>>>>>>> 84cca4c1

/**
 * Service stub pattern is a design pattern used for replacing third-party services, 
 * such as credit scoring, tax rate lookups and pricing engines, 
 * which are often not available locally for testing.
 * 
 * In this example we use Service stub pattern calling stock alert service for a given stock name.
 * 
 * @author jdoetricksy
 *
 */
<<<<<<< HEAD
=======
public class App 
{
    public static void main( String[] args )
    {
    	BigDecimal price = null;
    	TickerService service = new YahooTickerService(new Stock("GOOG"), price);
>>>>>>> 84cca4c1

public class App {

  public static void main(String[] args) throws Exception {
    ExecutorService executor = Executors.newSingleThreadExecutor();

    try {
      YahooStockService service = new YahooStockService();

      Portfolio portfolio = new Portfolio("iluwatar");
      BuyAtCurrentPriceCommand googleCurrentPriceBuy = new BuyAtCurrentPriceCommand(service, portfolio, 
          new Stock("GOOG", "Google"), 100);
      googleCurrentPriceBuy.execute();

      BuyAtCurrentPriceCommand yahooCurrentPriceBuy = new BuyAtCurrentPriceCommand(service, portfolio, 
          new Stock("YHOO", "Yahoo"), 100);
      yahooCurrentPriceBuy.execute();

      BuyAtLimitPriceCommand yahooLimitPriceBuy = new BuyAtLimitPriceCommand(service, portfolio, 
          new Stock("YHOO", "Yahoo"), 100,service.getQuote(new Stock("YHOO", "Yahoo")).getCurrentPrice(),
          executor);

      yahooLimitPriceBuy.execute().get();

      System.out.println(portfolio);
    } finally {
      executor.shutdownNow();
    }
  }
}<|MERGE_RESOLUTION|>--- conflicted
+++ resolved
@@ -23,34 +23,8 @@
 
 package com.iluwatar.servicestub;
 
-<<<<<<< HEAD
 import java.util.concurrent.ExecutorService;
 import java.util.concurrent.Executors;
-=======
-import java.math.BigDecimal;
-
-import yahoofinance.Stock;
->>>>>>> 84cca4c1
-
-/**
- * Service stub pattern is a design pattern used for replacing third-party services, 
- * such as credit scoring, tax rate lookups and pricing engines, 
- * which are often not available locally for testing.
- * 
- * In this example we use Service stub pattern calling stock alert service for a given stock name.
- * 
- * @author jdoetricksy
- *
- */
-<<<<<<< HEAD
-=======
-public class App 
-{
-    public static void main( String[] args )
-    {
-    	BigDecimal price = null;
-    	TickerService service = new YahooTickerService(new Stock("GOOG"), price);
->>>>>>> 84cca4c1
 
 public class App {
 
