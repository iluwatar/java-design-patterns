--- conflicted
+++ resolved
@@ -1,59 +1,4 @@
 <?xml version="1.0" encoding="UTF-8"?>
-<<<<<<< HEAD
-<!-- The MIT License Copyright © 2014-2019 Ilkka Seppälä Permission is hereby 
-	granted, free of charge, to any person obtaining a copy of this software 
-	and associated documentation files (the "Software"), to deal in the Software 
-	without restriction, including without limitation the rights to use, copy, 
-	modify, merge, publish, distribute, sublicense, and/or sell copies of the 
-	Software, and to permit persons to whom the Software is furnished to do so, 
-	subject to the following conditions: The above copyright notice and this 
-	permission notice shall be included in all copies or substantial portions 
-	of the Software. THE SOFTWARE IS PROVIDED "AS IS", WITHOUT WARRANTY OF ANY 
-	KIND, EXPRESS OR IMPLIED, INCLUDING BUT NOT LIMITED TO THE WARRANTIES OF 
-	MERCHANTABILITY, FITNESS FOR A PARTICULAR PURPOSE AND NONINFRINGEMENT. IN 
-	NO EVENT SHALL THE AUTHORS OR COPYRIGHT HOLDERS BE LIABLE FOR ANY CLAIM, 
-	DAMAGES OR OTHER LIABILITY, WHETHER IN AN ACTION OF CONTRACT, TORT OR OTHERWISE, 
-	ARISING FROM, OUT OF OR IN CONNECTION WITH THE SOFTWARE OR THE USE OR OTHER 
-	DEALINGS IN THE SOFTWARE. -->
-<project xmlns="http://maven.apache.org/POM/4.0.0"
-	xmlns:xsi="http://www.w3.org/2001/XMLSchema-instance"
-	xsi:schemaLocation="http://maven.apache.org/POM/4.0.0 http://maven.apache.org/xsd/maven-4.0.0.xsd">
-	<modelVersion>4.0.0</modelVersion>
-	<parent>
-		<artifactId>java-design-patterns</artifactId>
-		<groupId>com.iluwatar</groupId>
-		<version>1.22.0-SNAPSHOT</version>
-	</parent>
-	<artifactId>abstract-document</artifactId>
-	<dependencies>
-		<dependency>
-			<groupId>org.junit.jupiter</groupId>
-			<artifactId>junit-jupiter-engine</artifactId>
-			<scope>test</scope>
-		</dependency>
-	</dependencies>
-	<build>
-		<plugins>
-		    <!-- Maven assembly plugin is invoked with default setting which we have 
-		         in parent pom and specifying the class having main method -->
-			<plugin>
-				<groupId>org.apache.maven.plugins</groupId>
-				<artifactId>maven-assembly-plugin</artifactId>
-				<executions>
-					<execution>
-						<configuration>
-							<archive>
-								<manifest>
-									<mainClass>com.iluwatar.abstractdocument.App</mainClass>
-								</manifest>
-							</archive>
-						</configuration>
-					</execution>
-				</executions>
-			</plugin>
-		</plugins>
-	</build>
-=======
 <!--
 
     The MIT License
@@ -94,5 +39,25 @@
             <scope>test</scope>
         </dependency>
     </dependencies>
->>>>>>> 1f3c6b1b
+    <build>
+        <plugins>
+            <!-- Maven assembly plugin is invoked with default setting which we have 
+                 in parent pom and specifying the class having main method -->
+            <plugin>
+                <groupId>org.apache.maven.plugins</groupId>
+                <artifactId>maven-assembly-plugin</artifactId>
+                <executions>
+                    <execution>
+                        <configuration>
+                            <archive>
+                                <manifest>
+                                    <mainClass>com.iluwatar.abstractdocument.App</mainClass>
+                                </manifest>
+                            </archive>
+                        </configuration>
+                    </execution>
+                </executions>
+            </plugin>
+        </plugins>
+    </build>
 </project>