/*
 * The MIT License
 * Copyright © 2014-2019 Ilkka Seppälä
 *
 * Permission is hereby granted, free of charge, to any person obtaining a copy
 * of this software and associated documentation files (the "Software"), to deal
 * in the Software without restriction, including without limitation the rights
 * to use, copy, modify, merge, publish, distribute, sublicense, and/or sell
 * copies of the Software, and to permit persons to whom the Software is
 * furnished to do so, subject to the following conditions:
 *
 * The above copyright notice and this permission notice shall be included in
 * all copies or substantial portions of the Software.
 *
 * THE SOFTWARE IS PROVIDED "AS IS", WITHOUT WARRANTY OF ANY KIND, EXPRESS OR
 * IMPLIED, INCLUDING BUT NOT LIMITED TO THE WARRANTIES OF MERCHANTABILITY,
 * FITNESS FOR A PARTICULAR PURPOSE AND NONINFRINGEMENT. IN NO EVENT SHALL THE
 * AUTHORS OR COPYRIGHT HOLDERS BE LIABLE FOR ANY CLAIM, DAMAGES OR OTHER
 * LIABILITY, WHETHER IN AN ACTION OF CONTRACT, TORT OR OTHERWISE, ARISING FROM,
 * OUT OF OR IN CONNECTION WITH THE SOFTWARE OR THE USE OR OTHER DEALINGS IN
 * THE SOFTWARE.
 */

package com.iluwatar.collectionpipeline;

import org.junit.jupiter.api.Test;
import org.slf4j.Logger;
import org.slf4j.LoggerFactory;

<<<<<<< HEAD
import java.util.HashMap;
=======
>>>>>>> 6bb34389
import java.util.List;
import java.util.Map;

import static org.junit.jupiter.api.Assertions.assertEquals;

/**
 * Tests that Collection Pipeline methods work as expected.
 */
public class AppTest {
  private static final Logger LOGGER = LoggerFactory.getLogger(AppTest.class);

  private List<Car> cars = CarFactory.createCars();
  
  @Test
  public void testGetModelsAfter2000UsingFor() {
<<<<<<< HEAD
    List<String> models = ImperativeProgramming.getModelsAfter2000(cars);
=======
    var models = ImperativeProgramming.getModelsAfter2000(cars);
>>>>>>> 6bb34389
    assertEquals(List.of("Avenger", "Wrangler", "Focus", "Cascada"), models);
  }
  
  @Test
  public void testGetModelsAfter2000UsingPipeline() {
<<<<<<< HEAD
    List<String> models = FunctionalProgramming.getModelsAfter2000(cars);
=======
    var models = FunctionalProgramming.getModelsAfter2000(cars);
>>>>>>> 6bb34389
    assertEquals(List.of("Avenger", "Wrangler", "Focus", "Cascada"), models);
  }
  
  @Test
  public void testGetGroupingOfCarsByCategory() {
<<<<<<< HEAD
    Map<Category, List<Car>> modelsExpected = new HashMap<>();
    modelsExpected.put(Category.CONVERTIBLE, List.of(new Car("Buick", "Cascada", 2016, Category.CONVERTIBLE),
        new Car("Chevrolet", "Geo Metro", 1992, Category.CONVERTIBLE)));
    modelsExpected.put(Category.SEDAN, List.of(new Car("Dodge", "Avenger", 2010, Category.SEDAN),
        new Car("Ford", "Focus", 2012, Category.SEDAN)));
    modelsExpected.put(Category.JEEP, List.of(new Car("Jeep", "Wrangler", 2011, Category.JEEP),
        new Car("Jeep", "Comanche", 1990, Category.JEEP)));
    Map<Category, List<Car>> modelsFunctional = FunctionalProgramming.getGroupingOfCarsByCategory(cars);
    Map<Category, List<Car>> modelsImperative = ImperativeProgramming.getGroupingOfCarsByCategory(cars);
=======
    var modelsExpected = Map.of(
            Category.CONVERTIBLE, List.of(new Car("Buick", "Cascada", 2016, Category.CONVERTIBLE),
                    new Car("Chevrolet", "Geo Metro", 1992, Category.CONVERTIBLE)),
            Category.SEDAN, List.of(new Car("Dodge", "Avenger", 2010, Category.SEDAN),
                    new Car("Ford", "Focus", 2012, Category.SEDAN)),
            Category.JEEP, List.of(new Car("Jeep", "Wrangler", 2011, Category.JEEP),
                    new Car("Jeep", "Comanche", 1990, Category.JEEP)));
    var modelsFunctional = FunctionalProgramming.getGroupingOfCarsByCategory(cars);
    var modelsImperative = ImperativeProgramming.getGroupingOfCarsByCategory(cars);
>>>>>>> 6bb34389
    LOGGER.info("Category " + modelsFunctional);
    assertEquals(modelsExpected, modelsFunctional);
    assertEquals(modelsExpected, modelsImperative);
  }
  
  @Test
  public void testGetSedanCarsOwnedSortedByDate() {
<<<<<<< HEAD
    Person john = new Person(cars);
    List<Car> modelsExpected = List.of(new Car("Dodge", "Avenger", 2010, Category.SEDAN),
        new Car("Ford", "Focus", 2012, Category.SEDAN));
    List<Car> modelsFunctional = FunctionalProgramming.getSedanCarsOwnedSortedByDate(List.of(john));
    List<Car> modelsImperative = ImperativeProgramming.getSedanCarsOwnedSortedByDate(List.of(john));
=======
    var john = new Person(cars);
    var modelsExpected = List.of(new Car("Dodge", "Avenger", 2010, Category.SEDAN),
        new Car("Ford", "Focus", 2012, Category.SEDAN));
    var modelsFunctional = FunctionalProgramming.getSedanCarsOwnedSortedByDate(List.of(john));
    var modelsImperative = ImperativeProgramming.getSedanCarsOwnedSortedByDate(List.of(john));
>>>>>>> 6bb34389
    assertEquals(modelsExpected, modelsFunctional);
    assertEquals(modelsExpected, modelsImperative);
  }
}<|MERGE_RESOLUTION|>--- conflicted
+++ resolved
@@ -27,10 +27,6 @@
 import org.slf4j.Logger;
 import org.slf4j.LoggerFactory;
 
-<<<<<<< HEAD
-import java.util.HashMap;
-=======
->>>>>>> 6bb34389
 import java.util.List;
 import java.util.Map;
 
@@ -46,37 +42,18 @@
   
   @Test
   public void testGetModelsAfter2000UsingFor() {
-<<<<<<< HEAD
-    List<String> models = ImperativeProgramming.getModelsAfter2000(cars);
-=======
     var models = ImperativeProgramming.getModelsAfter2000(cars);
->>>>>>> 6bb34389
     assertEquals(List.of("Avenger", "Wrangler", "Focus", "Cascada"), models);
   }
   
   @Test
   public void testGetModelsAfter2000UsingPipeline() {
-<<<<<<< HEAD
-    List<String> models = FunctionalProgramming.getModelsAfter2000(cars);
-=======
     var models = FunctionalProgramming.getModelsAfter2000(cars);
->>>>>>> 6bb34389
     assertEquals(List.of("Avenger", "Wrangler", "Focus", "Cascada"), models);
   }
   
   @Test
   public void testGetGroupingOfCarsByCategory() {
-<<<<<<< HEAD
-    Map<Category, List<Car>> modelsExpected = new HashMap<>();
-    modelsExpected.put(Category.CONVERTIBLE, List.of(new Car("Buick", "Cascada", 2016, Category.CONVERTIBLE),
-        new Car("Chevrolet", "Geo Metro", 1992, Category.CONVERTIBLE)));
-    modelsExpected.put(Category.SEDAN, List.of(new Car("Dodge", "Avenger", 2010, Category.SEDAN),
-        new Car("Ford", "Focus", 2012, Category.SEDAN)));
-    modelsExpected.put(Category.JEEP, List.of(new Car("Jeep", "Wrangler", 2011, Category.JEEP),
-        new Car("Jeep", "Comanche", 1990, Category.JEEP)));
-    Map<Category, List<Car>> modelsFunctional = FunctionalProgramming.getGroupingOfCarsByCategory(cars);
-    Map<Category, List<Car>> modelsImperative = ImperativeProgramming.getGroupingOfCarsByCategory(cars);
-=======
     var modelsExpected = Map.of(
             Category.CONVERTIBLE, List.of(new Car("Buick", "Cascada", 2016, Category.CONVERTIBLE),
                     new Car("Chevrolet", "Geo Metro", 1992, Category.CONVERTIBLE)),
@@ -86,7 +63,6 @@
                     new Car("Jeep", "Comanche", 1990, Category.JEEP)));
     var modelsFunctional = FunctionalProgramming.getGroupingOfCarsByCategory(cars);
     var modelsImperative = ImperativeProgramming.getGroupingOfCarsByCategory(cars);
->>>>>>> 6bb34389
     LOGGER.info("Category " + modelsFunctional);
     assertEquals(modelsExpected, modelsFunctional);
     assertEquals(modelsExpected, modelsImperative);
@@ -94,19 +70,11 @@
   
   @Test
   public void testGetSedanCarsOwnedSortedByDate() {
-<<<<<<< HEAD
-    Person john = new Person(cars);
-    List<Car> modelsExpected = List.of(new Car("Dodge", "Avenger", 2010, Category.SEDAN),
-        new Car("Ford", "Focus", 2012, Category.SEDAN));
-    List<Car> modelsFunctional = FunctionalProgramming.getSedanCarsOwnedSortedByDate(List.of(john));
-    List<Car> modelsImperative = ImperativeProgramming.getSedanCarsOwnedSortedByDate(List.of(john));
-=======
     var john = new Person(cars);
     var modelsExpected = List.of(new Car("Dodge", "Avenger", 2010, Category.SEDAN),
         new Car("Ford", "Focus", 2012, Category.SEDAN));
     var modelsFunctional = FunctionalProgramming.getSedanCarsOwnedSortedByDate(List.of(john));
     var modelsImperative = ImperativeProgramming.getSedanCarsOwnedSortedByDate(List.of(john));
->>>>>>> 6bb34389
     assertEquals(modelsExpected, modelsFunctional);
     assertEquals(modelsExpected, modelsImperative);
   }
