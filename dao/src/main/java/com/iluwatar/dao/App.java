--- conflicted
+++ resolved
@@ -22,45 +22,6 @@
  */
 public class App {
 
-<<<<<<< HEAD
-	/**
-	 * Program entry point
-	 * @param args command line args
-	 */
-	public static void main(String[] args) {
-
-		CustomerDao customerDao = new CustomerDaoImpl(generateSampleCustomers());
-
-		System.out.println("customerDao.getAllCustomers(): " + customerDao.getAllCustomers());
-		System.out.println("customerDao.getCusterById(2): " + customerDao.getCusterById(2));
-
-		Customer customer = new Customer(4, "Dan", "Danson");
-		customerDao.addCustomer(customer);
-
-		System.out.println("customerDao.getAllCustomers(): " + customerDao.getAllCustomers());
-
-		customer.setFirstName("Daniel");
-		customer.setLastName("Danielson");
-		customerDao.updateCustomer(customer);
-
-		System.out.println("customerDao.getAllCustomers(): " + customerDao.getAllCustomers());
-
-		customerDao.deleteCustomer(customer);
-
-		System.out.println("customerDao.getAllCustomers(): " + customerDao.getAllCustomers());
-	}
-
-	/**
-	 * Generate customers
-	 * @return list of customers
-	 */
-	public static List<Customer> generateSampleCustomers() {
-		return new ArrayList(Arrays.<Customer>asList(
-                new Customer(1, "Adam", "Adamson"),
-                new Customer(2, "Bob", "Bobson"),
-                new Customer(3, "Carl", "Carlson")));
-	}
-=======
   private static Logger LOGGER = Logger.getLogger(App.class);
 
   /**
@@ -98,5 +59,4 @@
     customers.add(customer3);
     return customers;
   }
->>>>>>> 27199325
 }