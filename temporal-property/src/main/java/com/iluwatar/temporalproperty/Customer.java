--- conflicted
+++ resolved
@@ -23,10 +23,7 @@
  * THE SOFTWARE.
  */
 package com.iluwatar.temporalproperty;
-<<<<<<< HEAD
-=======
 
->>>>>>> 853f2e21
 /**
  * Class used to represent a customer with a unique id, a name, and a history of address.
  */
