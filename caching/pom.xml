<?xml version="1.0" encoding="UTF-8"?>
<!--

    This project is licensed under the MIT license. Module model-view-viewmodel is using ZK framework licensed under LGPL (see lgpl-3.0.txt).

    The MIT License
    Copyright © 2014-2022 Ilkka Seppälä

    Permission is hereby granted, free of charge, to any person obtaining a copy
    of this software and associated documentation files (the "Software"), to deal
    in the Software without restriction, including without limitation the rights
    to use, copy, modify, merge, publish, distribute, sublicense, and/or sell
    copies of the Software, and to permit persons to whom the Software is
    furnished to do so, subject to the following conditions:

    The above copyright notice and this permission notice shall be included in
    all copies or substantial portions of the Software.

    THE SOFTWARE IS PROVIDED "AS IS", WITHOUT WARRANTY OF ANY KIND, EXPRESS OR
    IMPLIED, INCLUDING BUT NOT LIMITED TO THE WARRANTIES OF MERCHANTABILITY,
    FITNESS FOR A PARTICULAR PURPOSE AND NONINFRINGEMENT. IN NO EVENT SHALL THE
    AUTHORS OR COPYRIGHT HOLDERS BE LIABLE FOR ANY CLAIM, DAMAGES OR OTHER
    LIABILITY, WHETHER IN AN ACTION OF CONTRACT, TORT OR OTHERWISE, ARISING FROM,
    OUT OF OR IN CONNECTION WITH THE SOFTWARE OR THE USE OR OTHER DEALINGS IN
    THE SOFTWARE.

-->
<project xmlns="http://maven.apache.org/POM/4.0.0" xmlns:xsi="http://www.w3.org/2001/XMLSchema-instance" xsi:schemaLocation="http://maven.apache.org/POM/4.0.0 http://maven.apache.org/xsd/maven-4.0.0.xsd">
  <modelVersion>4.0.0</modelVersion>
  <parent>
    <groupId>com.iluwatar</groupId>
    <artifactId>java-design-patterns</artifactId>
    <version>1.26.0-SNAPSHOT</version>
  </parent>
  <artifactId>caching</artifactId>
  <dependencies>
    <dependency>
      <groupId>org.junit.jupiter</groupId>
      <artifactId>junit-jupiter-engine</artifactId>
      <scope>test</scope>
    </dependency>
    <dependency>
      <groupId>org.mockito</groupId>
<<<<<<< HEAD
      <artifactId>mockito-junit-jupiter</artifactId>
      <version>3.12.4</version>
      <scope>test</scope>
    </dependency>
    <dependency>
      <groupId>org.mockito</groupId>
=======
>>>>>>> 00a40e67
      <artifactId>mockito-all</artifactId>
      <version>1.10.19</version>
      <scope>test</scope>
    </dependency>
    <dependency>
      <groupId>org.mongodb</groupId>
      <artifactId>mongo-java-driver</artifactId>
<<<<<<< HEAD
      <version>3.4.1</version>
=======
>>>>>>> 00a40e67
    </dependency>
  </dependencies>
  <!--
    Due to the use of MongoDB in the test of this pattern, TRAVIS and/or MAVEN might fail if the DB connection is
    not open for the JUnit test. To avoid disrupting the compilation process, the surefire plug-in was used
    to SKIP the running of the JUnit tests for this pattern. To ACTIVATE the running of the tests, change the
    skipTests (below) flag to 'false' and vice-versa.
  -->
  <build>
    <plugins>
      <plugin>
        <groupId>org.apache.maven.plugins</groupId>
        <artifactId>maven-surefire-plugin</artifactId>
        <configuration>
          <skipTests>false</skipTests>
        </configuration>
      </plugin>
      <plugin>
        <groupId>org.apache.maven.plugins</groupId>
        <artifactId>maven-assembly-plugin</artifactId>
        <executions>
          <execution>
            <configuration>
              <archive>
                <manifest>
                  <mainClass>com.iluwatar.caching.App</mainClass>
                </manifest>
              </archive>
            </configuration>
          </execution>
        </executions>
      </plugin>
    </plugins>
  </build>
</project><|MERGE_RESOLUTION|>--- conflicted
+++ resolved
@@ -41,15 +41,6 @@
     </dependency>
     <dependency>
       <groupId>org.mockito</groupId>
-<<<<<<< HEAD
-      <artifactId>mockito-junit-jupiter</artifactId>
-      <version>3.12.4</version>
-      <scope>test</scope>
-    </dependency>
-    <dependency>
-      <groupId>org.mockito</groupId>
-=======
->>>>>>> 00a40e67
       <artifactId>mockito-all</artifactId>
       <version>1.10.19</version>
       <scope>test</scope>
@@ -57,10 +48,6 @@
     <dependency>
       <groupId>org.mongodb</groupId>
       <artifactId>mongo-java-driver</artifactId>
-<<<<<<< HEAD
-      <version>3.4.1</version>
-=======
->>>>>>> 00a40e67
     </dependency>
   </dependencies>
   <!--
