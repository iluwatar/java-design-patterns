--- conflicted
+++ resolved
@@ -34,11 +34,6 @@
 import jakarta.servlet.http.HttpServletRequest;
 
 class JavaBeansTest {
-
-<<<<<<< HEAD
-=======
-class JavaBeansTest {
->>>>>>> cfeee239
     @Test
     void testDefaultConstructor() {
         ClientPropertiesBean newBean = new ClientPropertiesBean();
@@ -91,11 +86,7 @@
     }
 
     @Test
-<<<<<<< HEAD
     void testRequestConstructor() {
-=======
-    void testRequestConstructor(){
->>>>>>> cfeee239
         HttpServletRequest mockReq = Mockito.mock(HttpServletRequest.class);
         ClientPropertiesBean newBean = new ClientPropertiesBean((mockReq));
         assertEquals("DEFAULT_NAME", newBean.getName());
