/*
 * This project is licensed under the MIT license. Module model-view-viewmodel is using ZK framework licensed under LGPL (see lgpl-3.0.txt).
 *
 * The MIT License
 * Copyright © 2014-2022 Ilkka Seppälä
 *
 * Permission is hereby granted, free of charge, to any person obtaining a copy
 * of this software and associated documentation files (the "Software"), to deal
 * in the Software without restriction, including without limitation the rights
 * to use, copy, modify, merge, publish, distribute, sublicense, and/or sell
 * copies of the Software, and to permit persons to whom the Software is
 * furnished to do so, subject to the following conditions:
 *
 * The above copyright notice and this permission notice shall be included in
 * all copies or substantial portions of the Software.
 *
 * THE SOFTWARE IS PROVIDED "AS IS", WITHOUT WARRANTY OF ANY KIND, EXPRESS OR
 * IMPLIED, INCLUDING BUT NOT LIMITED TO THE WARRANTIES OF MERCHANTABILITY,
 * FITNESS FOR A PARTICULAR PURPOSE AND NONINFRINGEMENT. IN NO EVENT SHALL THE
 * AUTHORS OR COPYRIGHT HOLDERS BE LIABLE FOR ANY CLAIM, DAMAGES OR OTHER
 * LIABILITY, WHETHER IN AN ACTION OF CONTRACT, TORT OR OTHERWISE, ARISING FROM,
 * OUT OF OR IN CONNECTION WITH THE SOFTWARE OR THE USE OR OTHER DEALINGS IN
 * THE SOFTWARE.
 */
package com.iluwatar.compositeview;

import jakarta.servlet.RequestDispatcher;
import jakarta.servlet.ServletException;
import jakarta.servlet.http.HttpServlet;
import jakarta.servlet.http.HttpServletRequest;
import jakarta.servlet.http.HttpServletResponse;
import java.io.IOException;
import java.io.PrintWriter;

/**
 * A servlet object that extends HttpServlet.
 * Runs on Tomcat 10 and handles Http requests
 */

public final class AppServlet extends HttpServlet {
  private static final String CONTENT_TYPE = "text/html";
  private String msgPartOne = "<h1>This Server Doesn't Support";
  private String msgPartTwo = "Requests</h1>\n"
      + "<h2>Use a GET request with boolean values for the following parameters<h2>\n"
      + "<h3>'name'</h3>\n<h3>'bus'</h3>\n<h3>'sports'</h3>\n<h3>'sci'</h3>\n<h3>'world'</h3>";

  private String destination = "newsDisplay.jsp";
  
  public static final String TEXT_HTML = "text/html";


  @Override
  public void doGet(HttpServletRequest req, HttpServletResponse resp)
          throws ServletException, IOException {
    RequestDispatcher requestDispatcher = req.getRequestDispatcher(destination);
    ClientPropertiesBean reqParams = new ClientPropertiesBean(req);
    req.setAttribute("properties", reqParams);
    requestDispatcher.forward(req, resp);
  }

  @Override
  public void doPost(HttpServletRequest req, HttpServletResponse resp)
          throws ServletException, IOException {
<<<<<<< HEAD
    resp.setContentType(TEXT_HTML);
=======
    resp.setContentType(CONTENT_TYPE);
>>>>>>> 3605f8fe
    try (PrintWriter out = resp.getWriter()) {
      out.println(msgPartOne + " Post " + msgPartTwo);
    }

  }

  @Override
  public void doDelete(HttpServletRequest req, HttpServletResponse resp)
          throws ServletException, IOException {
<<<<<<< HEAD
    resp.setContentType(TEXT_HTML);
=======
    resp.setContentType(CONTENT_TYPE);
>>>>>>> 3605f8fe
    try (PrintWriter out = resp.getWriter()) {
      out.println(msgPartOne + " Delete " + msgPartTwo);
    }
  }

  @Override
  public void doPut(HttpServletRequest req, HttpServletResponse resp)
          throws ServletException, IOException {
<<<<<<< HEAD
    resp.setContentType(TEXT_HTML);
=======
    resp.setContentType(CONTENT_TYPE);
>>>>>>> 3605f8fe
    try (PrintWriter out = resp.getWriter()) {
      out.println(msgPartOne + " Put " + msgPartTwo);
    }
  }
}<|MERGE_RESOLUTION|>--- conflicted
+++ resolved
@@ -45,9 +45,10 @@
       + "<h3>'name'</h3>\n<h3>'bus'</h3>\n<h3>'sports'</h3>\n<h3>'sci'</h3>\n<h3>'world'</h3>";
 
   private String destination = "newsDisplay.jsp";
-  
-  public static final String TEXT_HTML = "text/html";
 
+  public AppServlet() {
+
+  }
 
   @Override
   public void doGet(HttpServletRequest req, HttpServletResponse resp)
@@ -61,11 +62,7 @@
   @Override
   public void doPost(HttpServletRequest req, HttpServletResponse resp)
           throws ServletException, IOException {
-<<<<<<< HEAD
-    resp.setContentType(TEXT_HTML);
-=======
     resp.setContentType(CONTENT_TYPE);
->>>>>>> 3605f8fe
     try (PrintWriter out = resp.getWriter()) {
       out.println(msgPartOne + " Post " + msgPartTwo);
     }
@@ -75,11 +72,7 @@
   @Override
   public void doDelete(HttpServletRequest req, HttpServletResponse resp)
           throws ServletException, IOException {
-<<<<<<< HEAD
-    resp.setContentType(TEXT_HTML);
-=======
     resp.setContentType(CONTENT_TYPE);
->>>>>>> 3605f8fe
     try (PrintWriter out = resp.getWriter()) {
       out.println(msgPartOne + " Delete " + msgPartTwo);
     }
@@ -88,11 +81,7 @@
   @Override
   public void doPut(HttpServletRequest req, HttpServletResponse resp)
           throws ServletException, IOException {
-<<<<<<< HEAD
-    resp.setContentType(TEXT_HTML);
-=======
     resp.setContentType(CONTENT_TYPE);
->>>>>>> 3605f8fe
     try (PrintWriter out = resp.getWriter()) {
       out.println(msgPartOne + " Put " + msgPartTwo);
     }
