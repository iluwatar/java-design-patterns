---
title: Data Mapper
category: Architectural
language: en
tags:
- Decoupling
---

## Intent
A layer of mappers that moves data between objects and a database while keeping them independent of each other and the mapper itself

This layer consists of one or more mappers (or data access objects) that perform data transfer. The scope of mapper implementations varies.
A generic mapper will handle many different domain entity types, a dedicated mapper will handle one or a few.

## Explanation

Real-world example

> When accessing web resources through a browser, there is generally no need to interact with the server directly;
> the browser and the proxy server will complete the data acquisition operation, and the three will remain independent.

In plain words

> The data mapper will help complete the bi-directional transfer of persistence layer and in-memory data.

Wikipedia says

> A Data Mapper is a Data Access Layer that performs bidirectional transfer of data between a
> persistent data store (often a relational database) and an in-memory data representation (the domain layer).

Programmatic example

## Class diagram
![alt text](./etc/data-mapper.png "Data Mapper")

## Applicability
Use the Data Mapper in any of the following situations

* when you want to decouple data objects from DB access layer
* when you want to write multiple data retrieval/persistence implementations

<<<<<<< HEAD
## Tutorials

* [Spring Boot RowMapper](https://zetcode.com/springboot/rowmapper/)
* [Spring BeanPropertyRowMapper tutorial](https://zetcode.com/spring/beanpropertyrowmapper/)
* [Data Transfer Object Pattern in Java - Implementation and Mapping (Tutorial for Model Mapper & MapStruct)](https://stackabuse.com/data-transfer-object-pattern-in-java-implementation-and-mapping/)

## Credits
=======
## Known uses
* [SqlSession.getMapper()](https://mybatis.org/mybatis-3/java-api.html)

## Consequences
>>>>>>> 84c63ce1

> Neatly mapped persistence layer data
> Data model follows the single function principle

## Related patterns
* [Active Record Pattern](https://en.wikipedia.org/wiki/Active_record_pattern)
* [Object–relational Mapping](https://en.wikipedia.org/wiki/Object%E2%80%93relational_mapping)

## Credits
* [Data Mapper](http://richard.jp.leguen.ca/tutoring/soen343-f2010/tutorials/implementing-data-mapper/)<|MERGE_RESOLUTION|>--- conflicted
+++ resolved
@@ -1,65 +1,61 @@
----
-title: Data Mapper
-category: Architectural
-language: en
-tags:
-- Decoupling
----
-
-## Intent
-A layer of mappers that moves data between objects and a database while keeping them independent of each other and the mapper itself
-
-This layer consists of one or more mappers (or data access objects) that perform data transfer. The scope of mapper implementations varies.
-A generic mapper will handle many different domain entity types, a dedicated mapper will handle one or a few.
-
-## Explanation
-
-Real-world example
-
-> When accessing web resources through a browser, there is generally no need to interact with the server directly;
-> the browser and the proxy server will complete the data acquisition operation, and the three will remain independent.
-
-In plain words
-
-> The data mapper will help complete the bi-directional transfer of persistence layer and in-memory data.
-
-Wikipedia says
-
-> A Data Mapper is a Data Access Layer that performs bidirectional transfer of data between a
-> persistent data store (often a relational database) and an in-memory data representation (the domain layer).
-
-Programmatic example
-
-## Class diagram
-![alt text](./etc/data-mapper.png "Data Mapper")
-
-## Applicability
-Use the Data Mapper in any of the following situations
-
-* when you want to decouple data objects from DB access layer
-* when you want to write multiple data retrieval/persistence implementations
-
-<<<<<<< HEAD
-## Tutorials
-
-* [Spring Boot RowMapper](https://zetcode.com/springboot/rowmapper/)
-* [Spring BeanPropertyRowMapper tutorial](https://zetcode.com/spring/beanpropertyrowmapper/)
-* [Data Transfer Object Pattern in Java - Implementation and Mapping (Tutorial for Model Mapper & MapStruct)](https://stackabuse.com/data-transfer-object-pattern-in-java-implementation-and-mapping/)
-
-## Credits
-=======
-## Known uses
-* [SqlSession.getMapper()](https://mybatis.org/mybatis-3/java-api.html)
-
-## Consequences
->>>>>>> 84c63ce1
-
-> Neatly mapped persistence layer data
-> Data model follows the single function principle
-
-## Related patterns
-* [Active Record Pattern](https://en.wikipedia.org/wiki/Active_record_pattern)
-* [Object–relational Mapping](https://en.wikipedia.org/wiki/Object%E2%80%93relational_mapping)
-
-## Credits
-* [Data Mapper](http://richard.jp.leguen.ca/tutoring/soen343-f2010/tutorials/implementing-data-mapper/)+---
+title: Data Mapper
+category: Architectural
+language: en
+tags:
+- Decoupling
+---
+
+## Intent
+A layer of mappers that moves data between objects and a database while keeping them independent of each other and the mapper itself
+
+This layer consists of one or more mappers (or data access objects) that perform data transfer. The scope of mapper implementations varies.
+A generic mapper will handle many different domain entity types, a dedicated mapper will handle one or a few.
+
+## Explanation
+
+Real-world example
+
+> When accessing web resources through a browser, there is generally no need to interact with the server directly;
+> the browser and the proxy server will complete the data acquisition operation, and the three will remain independent.
+
+In plain words
+
+> The data mapper will help complete the bi-directional transfer of persistence layer and in-memory data.
+
+Wikipedia says
+
+> A Data Mapper is a Data Access Layer that performs bidirectional transfer of data between a
+> persistent data store (often a relational database) and an in-memory data representation (the domain layer).
+
+Programmatic example
+
+## Class diagram
+![alt text](./etc/data-mapper.png "Data Mapper")
+
+## Applicability
+Use the Data Mapper in any of the following situations
+
+* when you want to decouple data objects from DB access layer
+* when you want to write multiple data retrieval/persistence implementations
+
+## Tutorials
+
+* [Spring Boot RowMapper](https://zetcode.com/springboot/rowmapper/)
+* [Spring BeanPropertyRowMapper tutorial](https://zetcode.com/spring/beanpropertyrowmapper/)
+* [Data Transfer Object Pattern in Java - Implementation and Mapping (Tutorial for Model Mapper & MapStruct)](https://stackabuse.com/data-transfer-object-pattern-in-java-implementation-and-mapping/)
+
+## Known uses
+* [SqlSession.getMapper()](https://mybatis.org/mybatis-3/java-api.html)
+
+## Consequences
+
+> Neatly mapped persistence layer data
+> Data model follows the single function principle
+
+## Related patterns
+* [Active Record Pattern](https://en.wikipedia.org/wiki/Active_record_pattern)
+* [Object–relational Mapping](https://en.wikipedia.org/wiki/Object%E2%80%93relational_mapping)
+
+## Credits
+* [Data Mapper](http://richard.jp.leguen.ca/tutoring/soen343-f2010/tutorials/implementing-data-mapper/)