package com.iluwatar.leaderfollowers;

import java.security.SecureRandom;
import java.util.concurrent.Executors;
import java.util.concurrent.TimeUnit;
import lombok.extern.slf4j.Slf4j;

@Slf4j
public class App {

  public static void main(String[] args) throws InterruptedException {
    var taskSet = new TaskSet();
    var taskHandler = new TaskHandler();
    var workCenter = new WorkCenter();
    workCenter.createWorkers(4, taskSet, taskHandler);
    execute(workCenter, taskSet);
  }

  private static void execute(WorkCenter workCenter, TaskSet taskSet) throws InterruptedException {
    var workers = workCenter.getWorkers();
<<<<<<< HEAD
    try (var exec = Executors.newFixedThreadPool(workers.size())) {
      workers.forEach(exec::submit);
      Thread.sleep(1000);
      addTasks(taskSet);
      exec.awaitTermination(2, TimeUnit.SECONDS);
=======
    var exec = Executors.newFixedThreadPool(workers.size());

    try {
      workers.forEach(exec::submit);
      Thread.sleep(1000);
      addTasks(taskSet);
      boolean terminated = exec.awaitTermination(2, TimeUnit.SECONDS);
      if (!terminated) {
        LOGGER.warn("Executor did not terminate in the given time.");
      }
    } finally {
>>>>>>> cd224ea5
      exec.shutdownNow();
    }
  }

  private static void addTasks(TaskSet taskSet) throws InterruptedException {
    var rand = new SecureRandom();
    for (var i = 0; i < 5; i++) {
      var time = Math.abs(rand.nextInt(1000));
      taskSet.addTask(new Task(time));
    }
  }
}<|MERGE_RESOLUTION|>--- conflicted
+++ resolved
@@ -18,13 +18,6 @@
 
   private static void execute(WorkCenter workCenter, TaskSet taskSet) throws InterruptedException {
     var workers = workCenter.getWorkers();
-<<<<<<< HEAD
-    try (var exec = Executors.newFixedThreadPool(workers.size())) {
-      workers.forEach(exec::submit);
-      Thread.sleep(1000);
-      addTasks(taskSet);
-      exec.awaitTermination(2, TimeUnit.SECONDS);
-=======
     var exec = Executors.newFixedThreadPool(workers.size());
 
     try {
@@ -36,7 +29,6 @@
         LOGGER.warn("Executor did not terminate in the given time.");
       }
     } finally {
->>>>>>> cd224ea5
       exec.shutdownNow();
     }
   }
