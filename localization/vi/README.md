--- conflicted
+++ resolved
@@ -40,8 +40,4 @@
 
 # Giấy phép
 
-<<<<<<< HEAD
-Dự án này được cấp phép theo các điều khoản của giấy phép MIT.
-=======
-Dự án này được cấp phép theo các điều khoản của giấy phép MIT.
->>>>>>> 8c3cc7df
+Dự án này được cấp phép theo các điều khoản của giấy phép MIT.